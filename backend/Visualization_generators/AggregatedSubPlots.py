import os
import pandas as pd
import numpy as np
import json
import logging
import re
import sys
from pathlib import Path
# Configure backend directory in path
BACKEND_DIR = Path(os.path.dirname(os.path.dirname(os.path.abspath(__file__))))
if str(BACKEND_DIR) not in sys.path:
    sys.path.append(str(BACKEND_DIR))

# Now we can import from other backend modules
from Utility_functions.common_utils import property_mapping

# Define the base directory for your uploads and batches
ORIGINAL_DIR = Path(os.path.dirname(os.path.dirname(os.path.dirname(os.path.abspath(__file__)))))
<<<<<<< HEAD
uploads_dir = ORIGINAL_DIR / "Original"
=======
uploads_dir = ORIGINAL_DIR / "public" / "Original"
>>>>>>> 43dbe0c6

# Initialize logging
log_file_path = os.path.join(os.getcwd(), 'app_executionSub.log')
logging.basicConfig(filename=log_file_path, level=logging.INFO, format='%(asctime)s %(message)s')

# Parse versions and properties
def parse_versions(versions_str):
 
    return list(map(int, versions_str.split(',')))

def parse_properties(properties_str):
   
    return properties_str.split(',')

# Check if command-line arguments are provided, otherwise use defaults
if len(sys.argv) > 5:
    selected_versions = parse_versions(sys.argv[1])
    selected_properties = parse_properties(sys.argv[2])
    remarks_state = sys.argv[3]
    customized_features_state = sys.argv[4]
    selected_v = json.loads(sys.argv[5]) if len(sys.argv) > 5 else [0] * 10  # Default to mask with 9 zeros for V
    logging.info(f"Selected Subplots: {selected_v}")
else:
    logging.warning("No command-line arguments provided, using default values.")
    selected_versions = [1, 2]  # Example versions for testing
    selected_properties = ["Annual_Cash_Flows", "Annual_Revenues"]
    remarks_state = "on"
    customized_features_state = "off"
    

include_remarks = True if remarks_state == "on" else False
customized_features = True if customized_features_state == "on" else False

versions_identifier = "_".join(map(str, sorted(selected_versions)))

# Function to preprocess and remove double-double quotes
def preprocess_json_string(json_str):
    
    json_str = re.sub(r'""', '"', json_str)  # Remove redundant double quotes
    return json_str


def format_number(value, prop_id=None):
    if isinstance(value, (int, float)):
        # Properties requiring two decimal places
        decimal_properties = [
           "initialSellingPriceAmount13", 
            "interestProportionAmount24",
            "principalProportionAmount25",
            "loanPercentageAmount26",
            "repaymentPercentageOfRevenueAmount27",
            "iRRAmount30",
            "annualInterestRateAmount31",
            "stateTaxRateAmount32",
            "federalTaxRateAmount33",
            "generalInflationRateAmount23",
            "process_contingency_PC_Amount16",
            "project_Contingency_PT_BEC_EPC_PCAmount17",
            "totalOperatingCostPercentageAmount14",
            "engineering_Procurement_and_Construction_EPC_Amount15",
        ]
        
        # Properties requiring integer formatting
        integer_properties = [
            
        ]

        # Check for properties needing two decimal places
        if prop_id in decimal_properties:
            return f"{value:,.2f}"  # Format with commas and two decimal places
        elif prop_id in integer_properties:
            return f"{value:,.0f}"  # Format as integer with commas and no decimal places
        else:
            return f"{value:,.0f}"  # Default integer formatting if property not specified
    return value  # Return as is if not numeric


# Function to extract selected properties from U_configurations
def extract_selected_properties(config_file, selected_properties, include_remarks):
    properties = []
    version_headers = ""  # Initialize version_headers as an empty string

    try:
        with open(config_file, 'r') as file:
            data = file.read()

        lines = data.split('\n')
        should_append = False
        filtered_values_content = ""

        for line in lines:
            if 'filteredValues' in line:
                should_append = True
            if should_append:
                filtered_values_content += line
                if '}' in line:
                    break

        filtered_values_content = filtered_values_content.replace("'", '"')
        filtered_values_dict = json.loads(filtered_values_content)

        for prop in selected_properties:
            prop_data = next((item for item in filtered_values_dict['filteredValues'] if item.get("id") == prop), None)
            if prop_data:
                value = prop_data.get("value", None)
                remarks = prop_data.get("remarks", "")
                presentable_name = property_mapping.get(prop, prop)
                # Format the value if it's numeric
                formatted_value = format_number(value, prop_id=prop) if value is not None else value

                # Check if the property is bECAmount1 and assign its remarks to version_headers
                if prop == "bECAmount1" and remarks:
                    version_headers = remarks  # Assign remarks to version_headers

                if formatted_value is not None:
                    if include_remarks and remarks:
                        properties.append(f"{presentable_name}: {formatted_value} {remarks}")
                        logging.info(f"Property extracted with remarks: {presentable_name}: {formatted_value} (Remarks: {remarks})")
                    else:
                        properties.append(f"{presentable_name}: {formatted_value}")
                        logging.info(f"Property extracted without remarks: {presentable_name}: {formatted_value}")

    except Exception as e:
        logging.error(f"Error reading configuration file: {str(e)}")

    return version_headers, properties  # Return both version_headers and properties




# Function to extract hover text from filtered values string
def extract_hover_text(filtered_values_str, include_remarks, customized_features):
    
    if not customized_features:
        return None
     
    hover_text_lines = []
    filtered_values_str = preprocess_json_string(filtered_values_str)
    
    try:
        filtered_values = json.loads(filtered_values_str)
    except json.JSONDecodeError as e:
        logging.error(f"Error decoding JSON: {e}")
        return ""

    for entry in filtered_values:
        key = entry.get("id", "Unknown ID")
        value = entry.get("value", "Unknown Value")
        remarks = entry.get("remarks", None)
        
        mapped_key = property_mapping.get(key, key)  # Map the property name using the mapping
        hover_text = f"{mapped_key}: {value}"
        
        if include_remarks and remarks:
            hover_text += f" {remarks}"
        
        hover_text_lines.append(hover_text)
        logging.info(f"Hover text extracted: {hover_text}")
    return "<br>".join(hover_text_lines)


# Function to prioritize and combine hover texts
def combine_hover_texts(interval_hover_text_CF, interval_hover_text_SP):
    # Check if interval_hover_text_CF is None and initialize as empty list if so
    if interval_hover_text_CF is None:
        cf_list = []
    else:
        cf_list = interval_hover_text_CF.split("<br>")
    
    # Check if interval_hover_text_SP is None and initialize as empty list if so
    if interval_hover_text_SP is None:
        sp_list = []
    else:
        sp_list = interval_hover_text_SP  # Assuming this is already a list
    
    # Prioritize properties by combining lists with properties first
    combined_list = sp_list + cf_list
    
    # Convert back to the desired format with "<br>" separation
    return "<br>".join(combined_list)



# Initialize lists to store aggregated data
metrics_data = {
    'Annual_Cash_Flows': [],
    'Annual_Revenues': [],
    'Annual_Operating_Expenses': [],
    'Loan_Repayment_Terms': [],
    'Depreciation_Schedules': [],
    'State_Taxes': [],
    'Federal_Taxes': [],
    'Cumulative_Cash_Flows': []
}
# Initialize the all_hover_texts structure for hover text data and toggle state
all_hover_texts = {
    'Annual_Cash_Flows': {'data': [], 'active': []},
    'Annual_Revenues': {'data': [], 'active': []},
    'Annual_Operating_Expenses': {'data': [], 'active': []},
    'Loan_Repayment_Terms': {'data': [], 'active': []},
    'Depreciation_Schedules': {'data': [], 'active': []},
    'State_Taxes': {'data': [], 'active': []},
    'Federal_Taxes': {'data': [], 'active': []},
    'Cumulative_Cash_Flows': {'data': [], 'active': []}
}

hover_texts = {metric: [] for metric in metrics_data}
all_version_headers = []
# Process each selected version
for version in selected_versions:
    version_dir = os.path.join(uploads_dir, f'Batch({version})', f'Results({version})')
    batch_folder = os.path.join(uploads_dir, f'Batch({version})')
    results_folder = os.path.join(batch_folder, f'Results({version})')
    config_file = os.path.join(batch_folder, f'ConfigurationPlotSpec({version})', f'U_configurations({version}).py')

   
    version_headers, interval_hover_text_SP = extract_selected_properties(config_file, selected_properties, include_remarks)
    # Store the version header for this version
    all_version_headers.append(version_headers)
    logging.info(f"Version headers: {version_headers}")
    # Read CFA table
    CFA_table_path = os.path.join(version_dir, f"CFA({version}).csv")
    if not os.path.exists(CFA_table_path):
        logging.error(f"CFA table not found for version {version}")
        continue

    CFA_table = pd.read_csv(CFA_table_path)
    
    # Extract real data for each metric
    metrics_data['Annual_Cash_Flows'].append(CFA_table['After-Tax Cash Flow'].tolist())
    logging.info(f"metrics_data_aggregation {metrics_data['Annual_Cash_Flows']}")
    metrics_data['Annual_Revenues'].append(CFA_table['Revenue'].tolist())
    metrics_data['Annual_Operating_Expenses'].append(CFA_table['Operating Expenses'].tolist())
    metrics_data['Loan_Repayment_Terms'].append(CFA_table.get('Loan Repayment', pd.Series(np.zeros(len(CFA_table)))).tolist())
    metrics_data['Depreciation_Schedules'].append(CFA_table['Depreciation'].tolist())
    metrics_data['State_Taxes'].append(CFA_table['State Taxes'].tolist())
    metrics_data['Federal_Taxes'].append(CFA_table['Federal Taxes'].tolist())
    metrics_data['Cumulative_Cash_Flows'].append(CFA_table['Cumulative Cash Flow'].tolist())


    # Get hover text from configuration matrix
    config_matrix_file = os.path.join(version_dir, f"Configuration_Matrix({version}).csv")
    config_matrix_df = pd.read_csv(config_matrix_file)

    hover_text_for_version = {metric: [] for metric in metrics_data}

    for _, row in config_matrix_df.iterrows():
        start, end = row['start'], row['end']
        filtered_values = row['filtered_values']
        interval_hover_text_CF = extract_hover_text(filtered_values, include_remarks, customized_features)
        interval_hover_text = combine_hover_texts(interval_hover_text_CF, interval_hover_text_SP)
        
        for i in range(start, end + 1):
            for metric in metrics_data:
                hover_text_for_version[metric].append(interval_hover_text)

    for metric in hover_texts:
        hover_texts[metric].append(hover_text_for_version[metric])
# Temporary storage for hover text for the current version
    hover_texts_for_version = {
        'Annual_Cash_Flows': [],
        'Annual_Revenues': [],
        'Annual_Operating_Expenses': [],
        'Loan_Repayment_Terms': [],
        'Depreciation_Schedules': [],
        'State_Taxes': [],
        'Federal_Taxes': [],
        'Cumulative_Cash_Flows': []
    }
    # Fill hover texts for each time interval
    for _, row in config_matrix_df.iterrows():
        start, end = row['start'], row['end']
        filtered_values = row['filtered_values']
        interval_hover_text_CF = extract_hover_text(filtered_values, include_remarks, customized_features)
        interval_hover_text = combine_hover_texts(interval_hover_text_CF, interval_hover_text_SP)
        
        for i in range(start, end + 1):
            hover_texts_for_version['Annual_Cash_Flows'].append(interval_hover_text)
            hover_texts_for_version['Annual_Revenues'].append(interval_hover_text)
            hover_texts_for_version['Annual_Operating_Expenses'].append(interval_hover_text)
            hover_texts_for_version['Loan_Repayment_Terms'].append(interval_hover_text)
            hover_texts_for_version['Depreciation_Schedules'].append(interval_hover_text)
            hover_texts_for_version['State_Taxes'].append(interval_hover_text)
            hover_texts_for_version['Federal_Taxes'].append(interval_hover_text)
            hover_texts_for_version['Cumulative_Cash_Flows'].append(interval_hover_text)

    # Append the hover text and set default "inactive" state for this version
    for key in all_hover_texts:
        all_hover_texts[key]['data'].append(hover_texts_for_version[key])
        logging.info(f"all_hover_texts {all_hover_texts[key]['data']}")
        all_hover_texts[key]['active'].append(False) 

    logging.info(f"metrics_data_aggregation {metrics_data['Annual_Cash_Flows']}")


    metric_abbreviations = {
            'Annual_Cash_Flows': 'ACF',
            'Annual_Revenues': 'ARV',
            'Annual_Operating_Expenses': 'AOE',
            'Loan_Repayment_Terms': 'LRT',
            'Depreciation_Schedules': 'DSC',
            'State_Taxes': 'STX',
            'Federal_Taxes': 'FTX',
            'Cumulative_Cash_Flows': 'CCF'
        }
    # List of metrics to match against 'V1' to 'V8'
    metrics_list = list(metric_abbreviations.keys())


# Function to save HTML content to both the aggregated folder and individual version folders
def save_html_content(html_content, metric_name, version, versions_identifier):
    """
    Save the HTML content in both Results(versions_identifier) and Results(version) folders.
    """
   
    # 1. Individual version folder: Results(version)
    version_dir = os.path.join(
        uploads_dir, f'Batch({version})', f'Results({version})', f'v{versions_identifier}_{metric_name}_Plot'
    )
    os.makedirs(version_dir, exist_ok=True)
    version_file = os.path.join(version_dir, f'{metric_name}_Plot.html')

    with open(version_file, 'w') as file:
        file.write(html_content)
    logging.info(f"HTML file saved in version folder at: {version_file}")

    # 2. Cumulative version folder
    Cumulative_version_dir = os.path.join(
        uploads_dir, f'Batch({version})', f'Results({version})', f'v{versions_identifier}_Cumulative_Plot'
    )
    os.makedirs(Cumulative_version_dir, exist_ok=True)
    Cumulative_version_file = os.path.join(Cumulative_version_dir, f'{metric_name}_Cumulative_Plot.html')

    with open(Cumulative_version_file, 'w') as file:
        file.write(html_content)
    logging.info(f"HTML file saved in cumulative folder at: {Cumulative_version_file}")
#version_headers = ["Standard Version", "Standard Fully Automated", "Scaled Version", "Scaled Fully Automated","Wood Pellet Version", "Coir Pith Version", "Rice Husk Version", "RIL 1 (Natural Wood) Version", "RIL 2 (Wood Waste) Version", "Agrol Version", "Verge Grass Version", "Paper Residue Sludge Version"]

# Loop through selected versions and save the corresponding plots
for key, status in selected_v.items():
    if status == 'on' and key != 'V9':  # Handle individual metrics
        metric_idx = int(key[1:]) - 1
        metric_name = list(metrics_data.keys())[metric_idx]

        traces_names = [f"{metric_name.replace('_', ' ')} - {all_version_headers[i]}"
                        for i in range(len(selected_versions))]
        logging.info(f"Traces names: {traces_names}")
        # Define colors for each version
        version_colors =[
     "#ff0000",  # Red
     "#0000ff",  # Blue
    "#ff6e31",  # Orange
    "#00a600",  # Chartreuse Green
    "#12c9ca",  # Cyan
    "#8b00ff",  # Indigo
    "#9400D3",  # Dark Violet
    "#f215a5",  # Violet/Magenta
    "#ff1493"   # Deep Pink
]
     # Generate the HTML content for the metric
        html_content = f"""
        <!DOCTYPE html>
        <html lang="en">
        <head>
            <meta charset="UTF-8">
            <meta name="viewport" content="width=device-width, initial-scale=1.0">
            <title>Financial Analysis - {metric_name.replace('_', ' ').title()}</title>
            <script src="https://cdn.plot.ly/plotly-latest.min.js"></script>
            <style>
            .plot-container {{
    width: 50%;
    margin: 0 auto;
}}
.button-grid {{
    width: 50%;
    display: flex;
    justify-content: space-between;
    gap: 15px;
    margin: 15px auto;
    padding: 0 5px;
}}
.button-grid button {{
    flex: 1;
    padding: 8px 12px;
    font-size: 14px;
    white-space: nowrap;
    border: none;
    border-radius: 4px;
    background-color: #f8f9fa;
    color: #495057;
    transition: all 0.2s ease-in-out;
    box-shadow: 0 2px 4px rgba(0,0,0,0.1);
    cursor: pointer;
}}
.button-grid button:hover {{
    background-color: #e9ecef;
    transform: translateY(-1px);
    box-shadow: 0 4px 6px rgba(0,0,0,0.1);
}}
.button-grid button:active {{
    transform: translateY(1px);
    box-shadow: 0 1px 2px rgba(0,0,0,0.1);
}}
.button-grid button:disabled {{
    opacity: 0.6;
    cursor: not-allowed;
    transform: none;
    box-shadow: none;
}}
#plot {{
    width: 100%;
    height: 500px;
}}
            </style>
        </head>
        <body>
        <div class="plot-container">
            <div id="plot"></div>
            <div class="button-grid">
                <button id="fix-button" disabled>Press 1 to fix hover</button>
                <button id="release-button" disabled>Press 2 to release hover</button>
                <button id="global-reset-button">Global Reset</button>
            </div>
</div>
            <script type="text/javascript">
                const metric = '{metric_name}';
                const selected_versions = {json.dumps(selected_versions)};
                const metrics_data = {json.dumps(metrics_data)};
                const hover_texts = {json.dumps(all_hover_texts)};
                const traces_names = {json.dumps(traces_names)};
                const version_colors = {json.dumps(version_colors)};
                let annotations = [];
                let hoverTextStatus = {{}};
                let currentHoverPoint = null;
                let traces = [];

                const marker_styles = [
                    {{ symbol: "circle", size: 6 }},
                    {{ symbol: "square", size: 6 }},
                    {{ symbol: "diamond", size: 6 }},
                    {{ symbol: "cross", size: 6 }},
                    {{ symbol: "triangle-up", size: 6 }},
                    {{ symbol: "triangle-down", size: 6 }},
                    {{ symbol: "pentagon", size: 6 }},
                    {{ symbol: "hexagon", size: 6 }}
                ];

                for (let vIdx = 0; vIdx < selected_versions.length; vIdx++) {{
                    const version = selected_versions[vIdx];
                    traces.push({{
                        x: Array.from({{ length: metrics_data[metric][vIdx].length }}, (_, i) => i + 1),
                        y: metrics_data[metric][vIdx],
                        type: 'scatter',
                        mode: 'lines+markers',
                        name: traces_names[vIdx],
                        text: hover_texts[metric]['data'][vIdx],
                        hoverinfo: 'text',
                        marker: {{ ...marker_styles[vIdx % marker_styles.length], color: version_colors[vIdx % version_colors.length] }}
                    }});
                }}

                const layout = {{
                    grid: {{ rows: 1, columns: 1, pattern: 'independent' }},
                    hovermode: 'closest',
                    title: `{metric_name.replace('_', ' ').title()}`,
                    annotations: [],
                }};

                Plotly.newPlot('plot', traces, layout);

                document.getElementById('fix-button').disabled = false;
                document.getElementById('release-button').disabled = false;

                document.getElementById('plot').on('plotly_hover', function(eventData) {{
                    currentHoverPoint = eventData.points[0];
                }});

                function toggleHoverText(fix) {{
                    if (currentHoverPoint !== null) {{
                        const pointKey = `${{currentHoverPoint.curveNumber}}-${{currentHoverPoint.pointIndex}}`;
                        const color = version_colors[currentHoverPoint.curveNumber % version_colors.length];  // Get color for version

                        if (fix) {{
                            hoverTextStatus[pointKey] = true;
                            const hoverAnnotation = {{
                                x: currentHoverPoint.x,
                                y: currentHoverPoint.y,
                                text: `<span style="color:${{color}};">${{currentHoverPoint.text}}</span>`,  // Apply color to text
                                showarrow: true,
                                arrowhead: 5,
                                ax: 0,
                                ay: -70,
                                axref: 'pixel',
                                ayref: 'pixel'
                            }};
                            annotations.push(hoverAnnotation);
                            Plotly.relayout('plot', {{ annotations }});
                        }} else {{
                            hoverTextStatus[pointKey] = false;
                            annotations = annotations.filter(ann => ann.x !== currentHoverPoint.x || ann.y !== currentHoverPoint.y);
                            Plotly.relayout('plot', {{ annotations }});
                        }}
                    }}
                }}

                document.addEventListener('keydown', (event) => {{
                    if (event.key === '1') {{
                        toggleHoverText(true);
                    }} else if (event.key === '2') {{
                        toggleHoverText(false);
                    }}
                }});

                function globalReset() {{
                    hoverTextStatus = {{}};
                    annotations = [];
                    Plotly.relayout('plot', {{ annotations: [] }});
                }}

                document.getElementById('global-reset-button').addEventListener('click', globalReset);
            </script>
        </body>
        </html>
        """

        # Save the HTML content in both places
        for version in selected_versions:
            save_html_content(html_content, metric_name, version, versions_identifier)<|MERGE_RESOLUTION|>--- conflicted
+++ resolved
@@ -16,11 +16,7 @@
 
 # Define the base directory for your uploads and batches
 ORIGINAL_DIR = Path(os.path.dirname(os.path.dirname(os.path.dirname(os.path.abspath(__file__)))))
-<<<<<<< HEAD
-uploads_dir = ORIGINAL_DIR / "Original"
-=======
 uploads_dir = ORIGINAL_DIR / "public" / "Original"
->>>>>>> 43dbe0c6
 
 # Initialize logging
 log_file_path = os.path.join(os.getcwd(), 'app_executionSub.log')
