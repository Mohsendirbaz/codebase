import sys 
import numpy as np
import pandas as pd
import os
import shutil  # For removing directories
import json
import logging
import matplotlib.pyplot as plt
from pathlib import Path

# Configure backend directory in path
BACKEND_DIR = Path(os.path.dirname(os.path.dirname(os.path.abspath(__file__))))
if str(BACKEND_DIR) not in sys.path:
    sys.path.append(str(BACKEND_DIR))

# Base paths
<<<<<<< HEAD
PUBLIC_DIR = BACKEND_DIR.parent / 'Original'
=======
PUBLIC_DIR = BACKEND_DIR.parent / 'public' / 'Original'
>>>>>>> 43dbe0c6
# Try to import property_mapping, use empty dict if not available
try:
    from Utility_functions.common_utils import property_mapping
except ImportError:
    logging.warning("Could not import property_mapping, using empty mapping")
    property_mapping = {}

# Rest of your PNG_PLOT.py code continues...
from matplotlib import font_manager
import matplotlib.ticker as ticker

# Configure logging to use console instead of file to avoid Git stashing issues
logging.basicConfig(
    level=logging.INFO,
    format='%(asctime)s [%(levelname)s] %(message)s',
    datefmt='%Y-%m-%d %H:%M:%S',
    handlers=[logging.StreamHandler(sys.stdout)]
)

logging.info("Script started.")
logger = logging.getLogger(__name__)

<<<<<<< HEAD
# Create log directory for future use if needed, but don't log to file
LOG_DIR = BACKEND_DIR / "Logs"
LOG_DIR.mkdir(exist_ok=True)

=======
>>>>>>> 43dbe0c6
# Ensure base directory exists
os.makedirs(PUBLIC_DIR, exist_ok=True)
logging.info(f"Ensured base directory exists at {PUBLIC_DIR}")

# Define paths to save aggregated data and legend information
output_data_dir = os.path.join(PUBLIC_DIR, "aggregated_data")
os.makedirs(output_data_dir, exist_ok=True)
logging.info(f"Ensured aggregated data directory exists at {output_data_dir}")

# Save datasets as CSV files for use in R
def save_to_csv(data, filename):
    filepath = os.path.join(output_data_dir, filename)
    pd.DataFrame(data).to_csv(filepath, index=False)
    return filepath
# Parse versions and properties
def parse_versions(versions_str):
    try:
        if not versions_str or versions_str.strip() == '':
            logging.warning("Empty versions string, using default version [1]")
            return [1]
        try:
            versions = [int(v.strip()) for v in versions_str.split(',') if v.strip()]
            if not versions:
                logging.warning("No valid versions found, using default version [1]")
                return [1]
            return versions
        except ValueError as e:
            logging.error(f"Invalid version number: {str(e)}, using default version [1]")
            return [1]
    except Exception as e:
        logging.error(f"Error parsing versions: {str(e)}, using default version [1]")
        return [1]

def parse_properties(properties_str):
    try:
        if not properties_str or properties_str.strip() == '':
            logging.info("No properties selected")
            return []
        try:
            properties = [p.strip() for p in properties_str.split(',') if p.strip()]
            if not properties:
                logging.info("No valid properties found")
                return []
            return properties
        except ValueError as e:
            logging.error(f"Invalid property format: {str(e)}")
            return []
    except Exception as e:
        logging.error(f"Error parsing properties: {str(e)}")
        return []

try:
    if len(sys.argv) > 5:
        selected_versions = parse_versions(sys.argv[1])
        selected_properties = parse_properties(sys.argv[2])
        remarks_state = sys.argv[3] if sys.argv[3] in ["on", "off"] else "on"
        customized_features_state = sys.argv[4] if sys.argv[4] in ["on", "off"] else "off"
        try:
            sensitivity_params = json.loads(sys.argv[5])  # Parse sensitivity parameters
        except Exception as e:
            logging.error(f"Error parsing sensitivity parameters: {str(e)}")
            sensitivity_params = {}
    else:
        logging.warning("No command-line arguments provided, using default values.")
        selected_versions = [1]
        selected_properties = []
        remarks_state = "on"
        customized_features_state = "off"
        sensitivity_params = {}
except Exception as e:
    logging.error(f"Error processing command line arguments: {str(e)}, using default values")
    selected_versions = [1]
    selected_properties = []
    remarks_state = "on"
    customized_features_state = "off"
    sensitivity_params = {}

# Log received sensitivity parameters
if sensitivity_params:
    logging.info("Processing sensitivity analysis configuration:")
    enabled_params = {k: v for k, v in sensitivity_params.items() if v.get('enabled', False)}
    for param_id, config in enabled_params.items():
        logging.info(f"""
Sensitivity Parameter {param_id}:
Mode: {config['mode']}
Values Range: {config['values']}
Comparison: {config['compareToKey']} ({config['comparisonType']})
Visualization Options: 
- Waterfall Chart: {config['waterfall']}
- Bar Chart: {config['bar']}
- Point Plot: {config['point']}
""".strip())

logging.info(f"Selected versions: {selected_versions}")
logging.info(f"Selected properties: {selected_properties}")
logging.info(f"Include baseline remarks: {remarks_state}")
logging.info(f"Include customized features: {customized_features_state}")
# User preferences as boolean flags
include_in_remarks = True if remarks_state == "on" else False
include_customized_features = True if customized_features_state == "on" else False

# Generate a unique identifier based on the selected versions
versions_identifier = "_".join(map(str, sorted(selected_versions)))

# Function to extract customized features from Filtered_Value_Intervals CSV
def extract_customized_features(filtered_value_intervals_file, include_customized_features, include_in_remarks):
    customized_features = []
    if not include_customized_features:
        return customized_features

    if not os.path.exists(filtered_value_intervals_file):
        logging.warning(f"Filtered_Value_Intervals file does not exist: {filtered_value_intervals_file}")
        return customized_features

    try:
        # Read and validate CSV file
        try:
            filtered_value_intervals_df = pd.read_csv(filtered_value_intervals_file)
            required_columns = ['ID', 'Start', 'End', 'Value', 'Remarks']
            missing_columns = [col for col in required_columns if col not in filtered_value_intervals_df.columns]
            if missing_columns:
                raise ValueError(f"Missing columns in Filtered_Value_Intervals file: {missing_columns}")
        except Exception as e:
            logging.error(f"Error reading Filtered_Value_Intervals file: {str(e)}")
            # Create new file with default columns
            filtered_value_intervals_df = pd.DataFrame(columns=['ID', 'Start', 'End', 'Value', 'Remarks'])
            filtered_value_intervals_df.to_csv(filtered_value_intervals_file, index=False)
            return customized_features

        # Process each row
        for _, row in filtered_value_intervals_df.iterrows():
            try:
                prop_id = row['ID'] if pd.notna(row['ID']) else ""
                start = row['Start'] if pd.notna(row['Start']) else ""
                end = row['End'] if pd.notna(row['End']) else ""
                value = row['Value'] if pd.notna(row['Value']) else ""
                remarks = row['Remarks'] if pd.notna(row['Remarks']) else ""

                if prop_id:  # If ID exists
                    if include_in_remarks and remarks:
                        customized_features.append(f"{prop_id}: {value}, [{start}-{end}], Remarks: {remarks}")
                    else:
                        customized_features.append(f"{prop_id}: {value}, [{start}-{end}]")
                else:  # If ID is missing
                    if remarks:  # Only include remarks if they exist
                        customized_features.append(f"{remarks}")
            except Exception as e:
                logging.error(f"Error processing row in Filtered_Value_Intervals file: {str(e)}")
                continue

    except Exception as e:
        logging.error(f"Error processing Filtered_Value_Intervals file: {str(e)}")

    return customized_features



# Initialize dictionaries to store version statistics with row numbers as keys
custom_version_stat = {}
legend_cluster_version_stat = {}

# Calculate cluster_size (minimum 1 if no properties selected)
cluster_size = max(1, len(selected_properties))

for i, selected_version in enumerate(selected_versions, start=1):
    batch_folder = os.path.join(PUBLIC_DIR, f'Batch({selected_version})')
    results_folder = os.path.join(batch_folder, f'Results({selected_version})')

    # Create all required directories first
    try:
        # Create batch folder
        os.makedirs(batch_folder, exist_ok=True)
        logging.info(f"Ensured Batch folder exists for version {selected_version}")

        # Create results folder
        os.makedirs(results_folder, exist_ok=True)
        logging.info(f"Ensured Results folder exists for version {selected_version}")

        # Create ConfigurationPlotSpec directory
        config_dir = os.path.join(batch_folder, f'ConfigurationPlotSpec({selected_version})')
        os.makedirs(config_dir, exist_ok=True)
        logging.info(f"Ensured ConfigurationPlotSpec directory exists for version {selected_version}")

        # Create U_configurations file with default content
        config_file = os.path.join(config_dir, f'U_configurations({selected_version}).py')
        if not os.path.exists(config_file):
            with open(config_file, 'w') as f:
                f.write('filteredValues = []')
            logging.info(f"Created default U_configurations file for version {selected_version}")
    except Exception as e:
        logging.error(f"Error creating directories or files: {str(e)}")
        # Instead of returning, continue with default values
        logging.info("Continuing with default values")

    # Create empty Filtered_Value_Intervals file if it doesn't exist
    filtered_value_intervals_file = os.path.join(results_folder, f'Filtered_Value_Intervals({selected_version}).csv')
    if not os.path.exists(filtered_value_intervals_file):
        pd.DataFrame(columns=['ID', 'Start', 'End', 'Value', 'Remarks']).to_csv(filtered_value_intervals_file, index=False)
        logging.info(f"Created empty Filtered_Value_Intervals file for version {selected_version}")

    # Create default CFA file if it doesn't exist
    cfa_file = os.path.join(results_folder, f"CFA({selected_version}).csv")
    if not os.path.exists(cfa_file):
        default_data = {
            'After-Tax Cash Flow': [0] * 20,
            'Revenue': [0] * 20,
            'Operating Expenses': [0] * 20,
            'Depreciation': [0] * 20,
            'State Taxes': [0] * 20,
            'Federal Taxes': [0] * 20,
            'Cumulative Cash Flow': [0] * 20
        }
        pd.DataFrame(default_data).to_csv(cfa_file, index=False)
        logging.info(f"Created default CFA file for version {selected_version}")

    # Extract customized features
    customized_features = extract_customized_features(filtered_value_intervals_file, include_customized_features, include_in_remarks)
    
    # Calculate custom_count with cluster_size added
    custom_count_with_cluster = len(customized_features) + cluster_size

    # Store the version and updated custom count under the row number key in custom_version_stat
    custom_version_stat[i] = {
        "version": selected_version,
        "custom_count": custom_count_with_cluster
    }

    # Store the row number, version, and custom count in legend_cluster_version_stat
    legend_cluster_version_stat[i] = {
        "version": selected_version,
        "custom_count": custom_count_with_cluster
    }



logging.info(f"legend_cluster_version_stat {legend_cluster_version_stat}")




# Ensure directory exists or clear old files
def prepare_version_directory(directory):
    if not os.path.exists(directory):
        os.makedirs(directory)
      
    else:
        # Clean specific files, not the entire directory
        for filename in os.listdir(directory):
            file_path = os.path.join(directory, filename)
            if os.path.isfile(file_path):
                os.remove(file_path)
               
def format_number(value, prop_id=None):
    if isinstance(value, (int, float)):
        # Properties requiring two decimal places
        decimal_properties = [
            "initialSellingPriceAmount13", 
            "interestProportionAmount24",
            "principalProportionAmount25",
            "loanPercentageAmount26",
            "repaymentPercentageOfRevenueAmount27",
            "iRRAmount30",
            "annualInterestRateAmount31",
            "stateTaxRateAmount32",
            "federalTaxRateAmount33",
            "generalInflationRateAmount23",
            "process_contingency_PC_Amount16",
            "project_Contingency_PT_BEC_EPC_PCAmount17",
            "totalOperatingCostPercentageAmount14",
            "engineering_Procurement_and_Construction_EPC_Amount15",
        ]
        
        # Properties requiring integer formatting
        integer_properties = [
            
        ]

        # Check for properties needing two decimal places
        if prop_id in decimal_properties:
            return f"{value:,.2f}"  # Format with commas and two decimal places
        elif prop_id in integer_properties:
            return f"{value:,.0f}"  # Format as integer with commas and no decimal places
        else:
            return f"{value:,.0f}"  # Default integer formatting if property not specified
    return value  # Return as is if not numeric


# Function to extract selected properties from U_configurations
def extract_selected_properties(config_file, selected_properties, include_in_remarks):
    properties = []
    version_headers = []  # Initialize version_headers array
    
    if not os.path.exists(config_file):
        logging.warning(f"Configuration file does not exist: {config_file}")
        return version_headers, properties

    try:
        # Read the file content
        with open(config_file, 'r') as file:
            content = file.read().strip()
            
        # Validate content format
        if not content or content == 'filteredValues = []':
            logging.info(f"Empty or default configuration in {config_file}")
            return version_headers, properties

        # Create a new namespace to execute the Python file
        namespace = {}
        try:
            exec(content, namespace)
        except Exception as e:
            logging.error(f"Error executing configuration file: {str(e)}")
            # Reset file with default content
            with open(config_file, 'w') as f:
                f.write('filteredValues = []')
            return version_headers, properties
        
        # Get filteredValues from the namespace
        filtered_values = namespace.get('filteredValues', [])
        if not isinstance(filtered_values, list):
            logging.error(f"Invalid filteredValues format in {config_file}")
            return version_headers, properties

        for prop in selected_properties:
            try:
                prop_data = next((item for item in filtered_values if item.get("id") == prop), None)
                if prop_data:
                    value = prop_data.get("value", None)
                    remarks = prop_data.get("remarks", "")
                    presentable_name = property_mapping.get(prop, prop)
                    formatted_value = format_number(value, prop_id=prop) if value is not None else value

                    if prop == "bECAmount1" and remarks:
                        # Special handling for bECAmount1
                        version_headers.append(remarks)  # Assign remarks to version_headers
                        if formatted_value is not None:
                            properties.append(f"{presentable_name}: {formatted_value}")  # Exclude remarks in properties
                    elif formatted_value is not None:
                        # For all other properties
                        if include_in_remarks and remarks:
                            properties.append(f"{presentable_name}: {formatted_value} {remarks}")
                            logging.info(f"Property extracted with remarks: {presentable_name}: {formatted_value} (Remarks: {remarks})")
                        else:
                            properties.append(f"{presentable_name}: {formatted_value}")
                            logging.info(f"Property extracted without remarks: {presentable_name}: {formatted_value}")
            except Exception as e:
                logging.error(f"Error processing property {prop}: {str(e)}")
                continue

    except Exception as e:
        logging.error(f"Error reading configuration file: {str(e)}")

    return version_headers, properties  # Return both version_headers and properties



# Initialize lists to store aggregated data
all_annual_cash_flows_net = []
all_annual_revenues = []
all_annual_operating_expenses = []
all_depreciation_schedules = []
all_state_taxes = []
all_federal_taxes = []
all_cumulative_cash_flows = []

# Initialize the cumulative legend items list
cumulative_legend_items = []


# Iterate over each selected version to aggregate data
for i, selected_version in enumerate(selected_versions):
    batch_folder = os.path.join(PUBLIC_DIR, f'Batch({selected_version})')
    results_folder = os.path.join(batch_folder, f'Results({selected_version})')

    # Create results folder if it doesn't exist
    if not os.path.exists(results_folder):
        os.makedirs(results_folder)
        logging.info(f"Created Results folder for version {selected_version}")

    try:
        # Prepare version-specific plot directory
        version_specific_dir = os.path.join(results_folder, f'{versions_identifier}_AnnotatedStaticPlots')
        if os.path.exists(version_specific_dir):
            shutil.rmtree(version_specific_dir)
            
        os.makedirs(version_specific_dir, exist_ok=True)
        logging.info(f"Created version-specific plot directory: {version_specific_dir}")
    except Exception as e:
        logging.error(f"Error creating version-specific plot directory: {str(e)}")
        # Create in results folder as fallback
        version_specific_dir = results_folder
        logging.info(f"Using results folder as fallback: {version_specific_dir}")

    # Create or read CFA file
    cfa_file = os.path.join(results_folder, f"CFA({selected_version}).csv")
    try:
        if not os.path.exists(cfa_file):
            # Create default CFA file with zeros
            default_data = {
                'After-Tax Cash Flow': [0] * 20,
                'Revenue': [0] * 20,
                'Operating Expenses': [0] * 20,
                'Depreciation': [0] * 20,
                'State Taxes': [0] * 20,
                'Federal Taxes': [0] * 20,
                'Cumulative Cash Flow': [0] * 20
            }
            summary_table = pd.DataFrame(default_data)
            summary_table.to_csv(cfa_file, index=False)
            logging.info(f"Created default CFA file for version {selected_version}")
        else:
            try:
                summary_table = pd.read_csv(cfa_file)
                # Validate required columns
                required_columns = [
                    'After-Tax Cash Flow', 'Revenue', 'Operating Expenses',
                    'Depreciation', 'State Taxes', 'Federal Taxes', 'Cumulative Cash Flow'
                ]
                missing_columns = [col for col in required_columns if col not in summary_table.columns]
                if missing_columns:
                    raise ValueError(f"Missing columns in CFA file: {missing_columns}")
            except Exception as e:
                logging.error(f"Error reading CFA file {cfa_file}: {str(e)}")
                # Create new file with default data
                default_data = {
                    'After-Tax Cash Flow': [0] * 20,
                    'Revenue': [0] * 20,
                    'Operating Expenses': [0] * 20,
                    'Depreciation': [0] * 20,
                    'State Taxes': [0] * 20,
                    'Federal Taxes': [0] * 20,
                    'Cumulative Cash Flow': [0] * 20
                }
                summary_table = pd.DataFrame(default_data)
                summary_table.to_csv(cfa_file, index=False)
                logging.info(f"Created new default CFA file for version {selected_version} due to error")

        # Log data being loaded
        annual_cash_flow_net = summary_table['After-Tax Cash Flow'].values
        annual_revenue = summary_table['Revenue'].values
        annual_operating_expenses = summary_table['Operating Expenses'].values
        depreciation_schedule = summary_table['Depreciation'].values
        state_taxes = summary_table['State Taxes'].values
        federal_taxes = summary_table['Federal Taxes'].values
        cumulative_cash_flow = summary_table['Cumulative Cash Flow'].values
    except Exception as e:
        logging.error(f"Error processing CFA file: {str(e)}")
        # Return empty arrays if there's an error
        annual_cash_flow_net = np.array([])
        annual_revenue = np.array([])
        annual_operating_expenses = np.array([])
        depreciation_schedule = np.array([])
        state_taxes = np.array([])
        federal_taxes = np.array([])
        cumulative_cash_flow = np.array([])

    all_annual_cash_flows_net.append(annual_cash_flow_net)
    all_annual_revenues.append(annual_revenue)
    all_annual_operating_expenses.append(annual_operating_expenses)
    all_depreciation_schedules.append(depreciation_schedule)
    all_state_taxes.append(state_taxes)
    all_federal_taxes.append(federal_taxes)
    all_cumulative_cash_flows.append(cumulative_cash_flow)

    

    # Collect properties and customized features for this version
    config_file = os.path.join(batch_folder, f'ConfigurationPlotSpec({selected_version})', f'U_configurations({selected_version}).py')
    version_headers, properties = extract_selected_properties(config_file, selected_properties, include_in_remarks)

    filtered_value_intervals_file = os.path.join(results_folder, f'Filtered_Value_Intervals({selected_version}).csv')
    customized_features = extract_customized_features(filtered_value_intervals_file, include_customized_features, include_in_remarks)



    try:
        # Get header from version_headers if available
        header = version_headers[0] if version_headers and len(version_headers) > 0 else None

        # Initialize version_legend with the header or default
        version_legend = ["Version " + str(selected_version)]
        if header:
            version_legend = [header]
    except Exception as e:
        logging.error(f"Error processing version headers: {str(e)}")
        version_legend = ["Version " + str(selected_version)]
    
    # Add properties and features if they exist
    if properties:
        version_legend.extend(properties)
    if customized_features:
        version_legend.extend(customized_features)

    # Log the version-specific legend before adding to cumulative
    logger.info(f"Version-specific legend: {version_legend}")

    # Add to cumulative legend, ensuring version-specific legend is stored
    cumulative_legend_items.append(version_legend)
    logger.info(f"Cumulative legend: {cumulative_legend_items}")
  

# Example list of fonts to choose from
    available_fonts = ['Arial', 'Verdana', 'Helvetica', 'Times New Roman', 'Courier New', 'Georgia']

    # You can select the font of your choice from the list
    chosen_title_font = 'Georgia'
    chosen_axis_font = 'Georgia'
    chosen_legend_font = 'Georgia'
    legend_item_spacing = 1  # Space between legend items
# Colors and markers for the plots
def get_colors_and_markers(num_versions):
    """Get colors and markers for plotting."""
    if num_versions == 0:
        return [], []
    colors = plt.cm.tab20(np.linspace(0, 1, max(1, num_versions)))
    markers = ['o', 's', 'D', '^', 'v', '<', '>', 'p', 'h', '*']
    return colors, markers[:num_versions]

# Initialize colors and markers
colors, markers = get_colors_and_markers(len(selected_versions))

# Plot function with cumulative legend and save for each version
def plot_aggregated(datasets, title, xlabel, ylabel, filename, title_font=chosen_title_font, axis_font=chosen_axis_font, legend_font=chosen_legend_font, title_size=18, label_size=14):
    # Check if we have any non-empty datasets
    if not datasets or not any(len(dataset) > 0 for dataset in datasets):
        logging.warning(f"No data available for {title}")
        return

    fig, ax = plt.subplots(figsize=(12, 6))

    # Plot only non-empty datasets and apply styling
    has_data = False
    for i, dataset in enumerate(datasets):
        if len(dataset) > 0:
            # Get color and marker safely
            color = colors[i] if i < len(colors) else 'blue'
            marker = markers[i % len(markers)] if markers else 'o'
            
            ax.plot(dataset, color=color, marker=marker, linestyle='-', linewidth=1, markersize=5)
            has_data = True
        else:
            logging.warning(f"Dataset {i} for {title} is empty.")

    # Only apply styling if we have data
    if has_data:
        # Apply title and labels with custom fonts
        ax.set_title(title, fontsize=title_size, fontname=title_font, weight='bold', loc='center', pad=20)
        ax.set_xlabel(xlabel, fontsize=label_size, fontname=axis_font)
        ax.set_ylabel(ylabel, fontsize=label_size, fontname=axis_font)

        # Set X-ticks with customized intervals and labels
        if datasets and len(datasets) > 0 and len(datasets[0]) > 0:
            xtick_positions = np.arange(0, len(datasets[0]), 5)  # Customize x-ticks every 5 points
            ax.set_xticks(xtick_positions)
            ax.set_xticklabels([f"{i}" for i in xtick_positions], fontsize=12, fontname=axis_font)

        # Set y-tick format with comma separation
        ax.yaxis.set_major_formatter(ticker.FuncFormatter(lambda x, pos: f'${int(x):,}'))

        # Customize font properties for yticks
        plt.yticks(fontname=axis_font)

        # Construct the custom legend with colors and markers corresponding to the plot
        legend_handles = []
        if cumulative_legend_items:
            for i, sublist in enumerate(cumulative_legend_items):
                if not sublist:  # Skip empty sublists
                    continue
                    
                # Get color and marker safely
                color = colors[i] if i < len(colors) else 'blue'
                marker = markers[i % len(markers)] if markers else 'o'
                version_header = sublist[0]

                # Create a handle for the version header with the corresponding color and marker
                header_handle = ax.plot([], [], color=color, marker=marker, linestyle='None',
                                    label=version_header, markersize=8, markeredgewidth=2, 
                                    alpha=0.9, markerfacecolor="none")[0]
                legend_handles.append(header_handle)

                # Loop through the rest of the items for the version
                for item in sublist[1:]:
                    item_handle = ax.plot([], [], color=color, marker=marker, linestyle='None',
                                        label=item, markersize=6, markeredgewidth=1.5, alpha=0.7)[0]
                    legend_handles.append(item_handle)

        title_font = font_manager.FontProperties(family='Georgia', size=12)

        # Add the custom legend only if there are legend handles
        if legend_handles:
            ax.legend(handles=legend_handles, loc='center left', bbox_to_anchor=(1.05, 0.5), frameon=True,
                        fancybox=True, edgecolor='black', fontsize=10, labelspacing=legend_item_spacing, prop={'family': legend_font}, title='Investment Scenario Configurations', title_fontproperties=title_font)

        # Add grid lines for both horizontal and vertical axes
        ax.grid(True, which='both', axis='x', linestyle='--', linewidth=0.5)  # Vertical grid lines
        ax.grid(True, which='both', axis='y', linestyle='--', linewidth=0.5)  # Horizontal grid lines
        # Set plot background color and finalize layout
        ax.set_facecolor('#f0f0f0')  # Light grey background
        # Adjust layout to ensure nothing is cut off
        plt.tight_layout(rect=[0, 0, 1, 1])

    try:
        # Create directory if it doesn't exist
        os.makedirs(os.path.dirname(filename), exist_ok=True)
        plt.savefig(filename, bbox_inches='tight')
        logging.info(f"Successfully saved plot to {filename}")
    except Exception as e:
        logging.error(f"Error saving plot to {filename}: {str(e)}")
        # Try to save in output_data_dir as fallback
        try:
            # Create a version-specific subdirectory in output_data_dir
            version_dir = os.path.join(output_data_dir, f'version_{versions_identifier}')
            os.makedirs(version_dir, exist_ok=True)
            fallback_filename = os.path.join(version_dir, os.path.basename(filename))
            plt.savefig(fallback_filename, bbox_inches='tight')
            logging.info(f"Successfully saved plot to fallback location: {fallback_filename}")
        except Exception as e:
            logging.error(f"Error saving plot to fallback location: {str(e)}")
            # Try one last time in output_data_dir directly
            try:
                last_resort_filename = os.path.join(output_data_dir, os.path.basename(filename))
                plt.savefig(last_resort_filename, bbox_inches='tight')
                logging.info(f"Successfully saved plot to last resort location: {last_resort_filename}")
            except Exception as e:
                logging.error(f"Failed to save plot anywhere: {str(e)}")
    finally:
        plt.close()
    
# Plot and save for each version
for selected_version in selected_versions:
    try:
        # Create version-specific directory path
        batch_folder = os.path.join(PUBLIC_DIR, f'Batch({selected_version})')
        results_folder = os.path.join(batch_folder, f'Results({selected_version})')
        version_specific_dir = os.path.join(results_folder, f'{versions_identifier}_AnnotatedStaticPlots')
        
        # Create directories if they don't exist
        os.makedirs(batch_folder, exist_ok=True)
        os.makedirs(results_folder, exist_ok=True)
        os.makedirs(version_specific_dir, exist_ok=True)
        
        filename_suffix = f'_{versions_identifier}.png'
        logging.info(f"Using directory for version {selected_version}: {version_specific_dir}")
    except Exception as e:
        logging.error(f"Error setting up directories for version {selected_version}: {str(e)}")
        # Use output_data_dir as fallback
        version_specific_dir = output_data_dir
        filename_suffix = f'_v{selected_version}_{versions_identifier}.png'
        logging.info(f"Using fallback directory: {version_specific_dir}")

    plot_aggregated(all_annual_cash_flows_net, 'Aggregated Annual Cash Flow Net', 'Year', 'Net Cash Flow', f'{version_specific_dir}/aggregated_annual_cash_flow_net{filename_suffix}')
    plot_aggregated(all_annual_revenues, 'Aggregated Annual Revenue', 'Year', 'Revenue', f'{version_specific_dir}/aggregated_revenue{filename_suffix}')
    plot_aggregated(all_annual_operating_expenses, 'Annual Operating Expenses', 'Year', 'Operating Expenses', f'{version_specific_dir}/aggregated_operating_expenses{filename_suffix}')
    plot_aggregated(all_depreciation_schedules, 'Aggregated Depreciation', 'Year', 'Depreciation', f'{version_specific_dir}/aggregated_depreciation{filename_suffix}')
    plot_aggregated(all_state_taxes, 'Aggregated State Taxes', 'Year', 'State Taxes', f'{version_specific_dir}/aggregated_state_taxes{filename_suffix}')
    plot_aggregated(all_federal_taxes, 'Aggregated Federal Taxes', 'Year', 'Federal Taxes', f'{version_specific_dir}/aggregated_federal_taxes{filename_suffix}')
    plot_aggregated(all_cumulative_cash_flows, 'Aggregated Cumulative Cash Flow', 'Year', 'Cumulative Cash Flow', f'{version_specific_dir}/aggregated_cumulative_cash_flow{filename_suffix}')
    # Save each dataset
cash_flow_path = save_to_csv(all_annual_cash_flows_net, "all_annual_cash_flows_net.csv")
revenue_path = save_to_csv(all_annual_revenues, "all_annual_revenues.csv")
expenses_path = save_to_csv(all_annual_operating_expenses, "all_annual_operating_expenses.csv")
depreciation_path = save_to_csv(all_depreciation_schedules, "all_depreciation_schedules.csv")
state_taxes_path = save_to_csv(all_state_taxes, "all_state_taxes.csv")
federal_taxes_path = save_to_csv(all_federal_taxes, "all_federal_taxes.csv")
cumulative_cash_flow_path = save_to_csv(all_cumulative_cash_flows, "all_cumulative_cash_flows.csv")

# Save cumulative legend items to a JSON file
legend_path = os.path.join(output_data_dir, "cumulative_legend_items.json")
with open(legend_path, 'w') as legend_file:
    json.dump(cumulative_legend_items, legend_file)

logging.info("All data and legend information saved for R script.")
logging.info("All plots completed successfully.")
print("All plots completed successfully.")<|MERGE_RESOLUTION|>--- conflicted
+++ resolved
@@ -14,11 +14,7 @@
     sys.path.append(str(BACKEND_DIR))
 
 # Base paths
-<<<<<<< HEAD
-PUBLIC_DIR = BACKEND_DIR.parent / 'Original'
-=======
 PUBLIC_DIR = BACKEND_DIR.parent / 'public' / 'Original'
->>>>>>> 43dbe0c6
 # Try to import property_mapping, use empty dict if not available
 try:
     from Utility_functions.common_utils import property_mapping
@@ -41,13 +37,10 @@
 logging.info("Script started.")
 logger = logging.getLogger(__name__)
 
-<<<<<<< HEAD
-# Create log directory for future use if needed, but don't log to file
-LOG_DIR = BACKEND_DIR / "Logs"
-LOG_DIR.mkdir(exist_ok=True)
-
-=======
->>>>>>> 43dbe0c6
+# Ensure base directory exists
+os.makedirs(PUBLIC_DIR, exist_ok=True)
+logging.info(f"Ensured base directory exists at {PUBLIC_DIR}")
+
 # Ensure base directory exists
 os.makedirs(PUBLIC_DIR, exist_ok=True)
 logging.info(f"Ensured base directory exists at {PUBLIC_DIR}")
