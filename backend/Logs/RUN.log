--- conflicted
+++ resolved
@@ -9,315 +9,400 @@
 2025-03-03 04:07:55,102 INFO Logging configured correctly - Main logs going to: C:\Users\Mohse\OneDrive\Desktop\Milestone4 - Copy\backend\Logs\RUN.log
 2025-03-03 04:07:55,151 INFO [31m[1mWARNING: This is a development server. Do not use it in a production deployment. Use a production WSGI server instead.[0m
  * Running on http://127.0.0.1:25007
-2025-03-03 04:07:55,151 INFO [33mPress CTRL+C to quit[0m
-2025-03-03 04:07:55,151 INFO  * Restarting with stat
-2025-03-03 04:07:55,555 INFO Logging configured correctly - Main logs going to: C:\Users\Mohse\OneDrive\Desktop\Milestone4 - Copy\backend\Logs\RUN.log
-2025-03-03 04:07:55,570 WARNING  * Debugger is active!
-2025-03-03 04:07:55,570 INFO  * Debugger PIN: 119-059-632
-2025-03-03 04:09:33,873 INFO 127.0.0.1 - - [03/Mar/2025 04:09:33] "OPTIONS /runs HTTP/1.1" 200 -
-2025-03-03 04:09:33,912 INFO 127.0.0.1 - - [03/Mar/2025 04:09:33] "[31m[1mPOST /runs HTTP/1.1[0m" 400 -
-2025-03-03 04:13:06,450 INFO  * Detected change in 'C:\\Users\\Mohse\\OneDrive\\Desktop\\Milestone4 - Copy\\backend\\API_endpoints_and_controllers\\Calculations_and_Sensitivity.py', reloading
-2025-03-03 04:13:06,547 INFO  * Restarting with stat
-2025-03-03 04:13:08,297 INFO Logging configured correctly - Main logs going to: C:\Users\Mohse\OneDrive\Desktop\Milestone4 - Copy\backend\Logs\RUN.log
-2025-03-03 04:13:08,331 WARNING  * Debugger is active!
-2025-03-03 04:13:08,347 INFO  * Debugger PIN: 119-059-632
-2025-03-03 04:14:06,700 INFO 127.0.0.1 - - [03/Mar/2025 04:14:06] "OPTIONS /sensitivity/configure HTTP/1.1" 200 -
-2025-03-03 04:14:06,768 INFO 127.0.0.1 - - [03/Mar/2025 04:14:06] "POST /sensitivity/configure HTTP/1.1" 200 -
-2025-03-03 04:14:07,348 INFO 127.0.0.1 - - [03/Mar/2025 04:14:07] "OPTIONS /runs HTTP/1.1" 200 -
-2025-03-03 04:16:08,575 INFO 127.0.0.1 - - [03/Mar/2025 04:16:08] "POST /runs HTTP/1.1" 200 -
-2025-03-03 04:16:08,575 INFO 127.0.0.1 - - [03/Mar/2025 04:16:08] "[33mGET /prices/1 HTTP/1.1[0m" 404 -
-2025-03-03 04:16:08,591 INFO 127.0.0.1 - - [03/Mar/2025 04:16:08] "OPTIONS /sensitivity/visualize HTTP/1.1" 200 -
-2025-03-03 04:16:08,591 INFO 127.0.0.1 - - [03/Mar/2025 04:16:08] "[33mGET /stream_prices/1 HTTP/1.1[0m" 404 -
-2025-03-03 04:16:08,622 INFO 127.0.0.1 - - [03/Mar/2025 04:16:08] "POST /sensitivity/visualize HTTP/1.1" 200 -
-2025-03-03 04:19:07,119 INFO 127.0.0.1 - - [03/Mar/2025 04:19:07] "[33mGET /health HTTP/1.1[0m" 404 -
-2025-03-03 04:19:07,378 INFO 127.0.0.1 - - [03/Mar/2025 04:19:07] "[33mGET /health HTTP/1.1[0m" 404 -
-2025-03-03 04:19:07,478 INFO 127.0.0.1 - - [03/Mar/2025 04:19:07] "[33mGET /health HTTP/1.1[0m" 404 -
-2025-03-03 04:19:07,697 INFO 127.0.0.1 - - [03/Mar/2025 04:19:07] "[33mGET /health HTTP/1.1[0m" 404 -
-2025-03-03 04:19:08,700 INFO 127.0.0.1 - - [03/Mar/2025 04:19:08] "[33mGET /health HTTP/1.1[0m" 404 -
-2025-03-03 04:19:09,061 INFO 127.0.0.1 - - [03/Mar/2025 04:19:09] "[33mGET /health HTTP/1.1[0m" 404 -
-2025-03-03 04:20:55,058 INFO  * Detected change in 'C:\\Users\\Mohse\\OneDrive\\Desktop\\Milestone4 - Copy\\backend\\API_endpoints_and_controllers\\Calculations_and_Sensitivity.py', reloading
-2025-03-03 04:20:55,140 INFO  * Restarting with stat
-2025-03-03 04:20:55,786 INFO Logging configured correctly - Main logs going to: C:\Users\Mohse\OneDrive\Desktop\Milestone4 - Copy\backend\Logs\RUN.log
-2025-03-03 04:20:55,833 WARNING  * Debugger is active!
-2025-03-03 04:20:55,841 INFO  * Debugger PIN: 119-059-632
-2025-03-03 04:22:07,146 INFO 127.0.0.1 - - [03/Mar/2025 04:22:07] "GET /health HTTP/1.1" 200 -
-2025-03-03 04:22:17,071 INFO 127.0.0.1 - - [03/Mar/2025 04:22:17] "GET /health HTTP/1.1" 200 -
-2025-03-03 04:22:19,803 INFO 127.0.0.1 - - [03/Mar/2025 04:22:19] "GET /health HTTP/1.1" 200 -
-2025-03-03 04:22:29,994 INFO 127.0.0.1 - - [03/Mar/2025 04:22:29] "GET /health HTTP/1.1" 200 -
-2025-03-03 04:22:30,305 INFO 127.0.0.1 - - [03/Mar/2025 04:22:30] "GET /health HTTP/1.1" 200 -
-2025-03-03 04:22:31,801 INFO 127.0.0.1 - - [03/Mar/2025 04:22:31] "GET /health HTTP/1.1" 200 -
-2025-03-03 04:22:33,817 INFO 127.0.0.1 - - [03/Mar/2025 04:22:33] "GET /health HTTP/1.1" 200 -
-2025-03-03 04:22:34,887 INFO 127.0.0.1 - - [03/Mar/2025 04:22:34] "GET /health HTTP/1.1" 200 -
-2025-03-03 04:22:36,316 INFO 127.0.0.1 - - [03/Mar/2025 04:22:36] "[33mGET /sensitivity/albums/undefined HTTP/1.1[0m" 404 -
-2025-03-03 04:22:36,600 INFO 127.0.0.1 - - [03/Mar/2025 04:22:36] "[33mGET /sensitivity/albums/undefined HTTP/1.1[0m" 404 -
-2025-03-03 04:22:39,408 INFO 127.0.0.1 - - [03/Mar/2025 04:22:39] "[33mGET /sensitivity/results/undefined HTTP/1.1[0m" 404 -
-2025-03-03 04:51:04,112 INFO  * Detected change in 'C:\\Users\\Mohse\\OneDrive\\Desktop\\Milestone4 - Copy\\backend\\API_endpoints_and_controllers\\Calculations_and_Sensitivity.py', reloading
-2025-03-03 04:51:04,212 INFO  * Restarting with stat
-2025-03-03 04:51:06,939 INFO Logging configured correctly - Main logs going to: C:\Users\Mohse\OneDrive\Desktop\Milestone4 - Copy\backend\Logs\RUN.log
-2025-03-03 04:51:07,059 WARNING  * Debugger is active!
-2025-03-03 04:51:07,072 INFO  * Debugger PIN: 119-059-632
-2025-03-03 04:52:02,331 INFO  * Detected change in 'C:\\Users\\Mohse\\OneDrive\\Desktop\\Milestone4 - Copy\\backend\\API_endpoints_and_controllers\\Calculations_and_Sensitivity.py', reloading
-2025-03-03 04:52:02,421 INFO  * Restarting with stat
-2025-03-03 04:52:03,306 INFO Logging configured correctly - Main logs going to: C:\Users\Mohse\OneDrive\Desktop\Milestone4 - Copy\backend\Logs\RUN.log
-2025-03-03 04:52:03,375 WARNING  * Debugger is active!
-2025-03-03 04:52:03,379 INFO  * Debugger PIN: 119-059-632
-2025-03-03 04:53:17,547 INFO 127.0.0.1 - - [03/Mar/2025 04:53:17] "OPTIONS /sensitivity/configure HTTP/1.1" 200 -
-2025-03-03 04:53:17,620 INFO 127.0.0.1 - - [03/Mar/2025 04:53:17] "POST /sensitivity/configure HTTP/1.1" 200 -
-2025-03-03 04:53:17,679 INFO 127.0.0.1 - - [03/Mar/2025 04:53:17] "OPTIONS /runs HTTP/1.1" 200 -
-2025-03-03 04:55:29,511 INFO 127.0.0.1 - - [03/Mar/2025 04:55:29] "POST /runs HTTP/1.1" 200 -
-2025-03-03 04:55:29,584 INFO 127.0.0.1 - - [03/Mar/2025 04:55:29] "[33mGET /prices/1 HTTP/1.1[0m" 404 -
-2025-03-03 04:55:29,617 INFO 127.0.0.1 - - [03/Mar/2025 04:55:29] "OPTIONS /sensitivity/visualize HTTP/1.1" 200 -
-2025-03-03 04:55:29,620 INFO 127.0.0.1 - - [03/Mar/2025 04:55:29] "[33mGET /stream_prices/1 HTTP/1.1[0m" 404 -
-2025-03-03 04:55:29,669 INFO 127.0.0.1 - - [03/Mar/2025 04:55:29] "POST /sensitivity/visualize HTTP/1.1" 200 -
-2025-03-03 04:58:55,021 INFO  * Detected change in 'C:\\Users\\Mohse\\OneDrive\\Desktop\\Milestone4 - Copy\\backend\\API_endpoints_and_controllers\\Calculations_and_Sensitivity.py', reloading
-2025-03-03 04:58:55,103 INFO  * Restarting with stat
-2025-03-03 04:58:55,727 INFO Logging configured correctly - Main logs going to: C:\Users\Mohse\OneDrive\Desktop\Milestone4 - Copy\backend\Logs\RUN.log
-2025-03-03 04:58:55,758 WARNING  * Debugger is active!
-2025-03-03 04:58:55,774 INFO  * Debugger PIN: 119-059-632
-2025-03-03 05:29:06,338 INFO  * Detected change in 'C:\\Users\\Mohse\\OneDrive\\Desktop\\Milestone4 - Copy\\backend\\Enhanced_Sensitivity\\enhanced_sensitivity_directory_builder.py', reloading
-2025-03-03 05:29:06,406 INFO  * Restarting with stat
-2025-03-03 05:29:07,402 INFO Logging configured correctly - Main logs going to: C:\Users\Mohse\OneDrive\Desktop\Milestone4 - Copy\backend\Logs\RUN.log
-2025-03-03 05:29:07,469 WARNING  * Debugger is active!
-2025-03-03 05:29:07,485 INFO  * Debugger PIN: 119-059-632
-2025-03-03 05:29:53,472 INFO  * Detected change in 'C:\\Users\\Mohse\\OneDrive\\Desktop\\Milestone4 - Copy\\backend\\Enhanced_Sensitivity\\enhanced_sensitivity_executor.py', reloading
-2025-03-03 05:29:53,561 INFO  * Restarting with stat
-2025-03-03 05:29:54,588 INFO Logging configured correctly - Main logs going to: C:\Users\Mohse\OneDrive\Desktop\Milestone4 - Copy\backend\Logs\RUN.log
-2025-03-03 05:29:54,648 WARNING  * Debugger is active!
-2025-03-03 05:29:54,655 INFO  * Debugger PIN: 119-059-632
-2025-03-03 05:30:51,022 INFO  * Detected change in 'C:\\Users\\Mohse\\OneDrive\\Desktop\\Milestone4 - Copy\\backend\\Enhanced_Sensitivity\\enhanced_sensitivity_flask_server.py', reloading
-2025-03-03 05:30:51,105 INFO  * Restarting with stat
-2025-03-03 05:30:52,510 INFO Logging configured correctly - Main logs going to: C:\Users\Mohse\OneDrive\Desktop\Milestone4 - Copy\backend\Logs\RUN.log
-2025-03-03 05:30:52,755 WARNING  * Debugger is active!
-2025-03-03 05:30:52,772 INFO  * Debugger PIN: 119-059-632
-2025-03-03 05:31:28,592 INFO  * Detected change in 'C:\\Users\\Mohse\\OneDrive\\Desktop\\Milestone4 - Copy\\backend\\Enhanced_Sensitivity\\enhanced_sensitivity_file_operations.py', reloading
-2025-03-03 05:31:28,660 INFO  * Restarting with stat
-2025-03-03 05:31:29,290 INFO Logging configured correctly - Main logs going to: C:\Users\Mohse\OneDrive\Desktop\Milestone4 - Copy\backend\Logs\RUN.log
-2025-03-03 05:31:29,321 WARNING  * Debugger is active!
-2025-03-03 05:31:29,321 INFO  * Debugger PIN: 119-059-632
-2025-03-03 05:32:51,611 INFO  * Detected change in 'C:\\Users\\Mohse\\OneDrive\\Desktop\\Milestone4 - Copy\\backend\\Enhanced_Sensitivity\\enhanced_sensitivity_data_structures.py', reloading
-2025-03-03 05:32:51,689 INFO  * Restarting with stat
-2025-03-03 05:32:52,302 INFO Logging configured correctly - Main logs going to: C:\Users\Mohse\OneDrive\Desktop\Milestone4 - Copy\backend\Logs\RUN.log
-2025-03-03 05:32:52,356 WARNING  * Debugger is active!
-2025-03-03 05:32:52,356 INFO  * Debugger PIN: 119-059-632
-2025-03-03 05:33:24,120 INFO  * Detected change in 'C:\\Users\\Mohse\\OneDrive\\Desktop\\Milestone4 - Copy\\backend\\Enhanced_Sensitivity\\__init__.py', reloading
-2025-03-03 05:33:24,299 INFO  * Restarting with stat
-2025-03-03 05:33:25,418 INFO Logging configured correctly - Main logs going to: C:\Users\Mohse\OneDrive\Desktop\Milestone4 - Copy\backend\Logs\RUN.log
-2025-03-03 05:33:25,468 WARNING  * Debugger is active!
-2025-03-03 05:33:25,468 INFO  * Debugger PIN: 119-059-632
-2025-03-03 05:37:52,167 INFO  * Detected change in 'C:\\Users\\Mohse\\OneDrive\\Desktop\\Milestone4 - Copy\\backend\\Enhanced_Sensitivity\\test_sensitivity_storage.py', reloading
-2025-03-03 05:37:52,234 INFO  * Restarting with stat
-2025-03-03 05:37:53,551 INFO Logging configured correctly - Main logs going to: C:\Users\Mohse\OneDrive\Desktop\Milestone4 - Copy\backend\Logs\RUN.log
-2025-03-03 05:37:53,619 WARNING  * Debugger is active!
-2025-03-03 05:37:53,626 INFO  * Debugger PIN: 119-059-632
-2025-03-03 05:39:49,065 INFO  * Detected change in 'C:\\Users\\Mohse\\OneDrive\\Desktop\\Milestone4 - Copy\\backend\\Enhanced_Sensitivity\\test_directory_structure.py', reloading
-2025-03-03 05:39:49,138 INFO  * Restarting with stat
-2025-03-03 05:39:49,881 INFO Logging configured correctly - Main logs going to: C:\Users\Mohse\OneDrive\Desktop\Milestone4 - Copy\backend\Logs\RUN.log
-2025-03-03 05:39:49,917 WARNING  * Debugger is active!
-<<<<<<< HEAD
-2025-03-03 05:39:49,922 INFO  * Debugger PIN: 119-059-632
-=======
-2025-03-03 05:39:49,922 INFO  * Debugger PIN: 119-059-632
-2025-03-03 06:09:39,228 INFO  * Detected change in 'C:\\Users\\Mohse\\OneDrive\\Desktop\\Milestone4 - Copy\\backend\\Core_calculation_engines\\CFA.py', reloading
-2025-03-03 06:09:39,300 INFO  * Restarting with stat
-2025-03-03 06:09:41,547 INFO Logging configured correctly - Main logs going to: C:\Users\Mohse\OneDrive\Desktop\Milestone4 - Copy\backend\Logs\RUN.log
-2025-03-03 06:09:41,644 WARNING  * Debugger is active!
-2025-03-03 06:09:41,652 INFO  * Debugger PIN: 119-059-632
-2025-03-03 06:10:06,444 INFO  * Detected change in 'C:\\Users\\Mohse\\OneDrive\\Desktop\\Milestone4 - Copy\\backend\\Enhanced_Sensitivity\\enhanced_sensitivity_flask_server.py', reloading
-2025-03-03 06:10:06,528 INFO  * Restarting with stat
-2025-03-03 06:10:07,280 INFO Logging configured correctly - Main logs going to: C:\Users\Mohse\OneDrive\Desktop\Milestone4 - Copy\backend\Logs\RUN.log
-2025-03-03 06:10:07,305 WARNING  * Debugger is active!
-2025-03-03 06:10:07,312 INFO  * Debugger PIN: 119-059-632
-2025-03-03 06:10:30,879 INFO  * Detected change in 'C:\\Users\\Mohse\\OneDrive\\Desktop\\Milestone4 - Copy\\backend\\Enhanced_Sensitivity\\start_enhanced_sensitivity_server.py', reloading
-2025-03-03 06:10:30,943 INFO  * Restarting with stat
-2025-03-03 06:10:31,607 INFO Logging configured correctly - Main logs going to: C:\Users\Mohse\OneDrive\Desktop\Milestone4 - Copy\backend\Logs\RUN.log
-2025-03-03 06:10:31,657 WARNING  * Debugger is active!
-2025-03-03 06:10:31,657 INFO  * Debugger PIN: 119-059-632
-2025-03-03 06:27:09,565 INFO  * Detected change in 'C:\\Users\\Mohse\\OneDrive\\Desktop\\Milestone4 - Copy\\backend\\Core_calculation_engines\\CFA.py', reloading
-2025-03-03 06:27:09,688 INFO  * Restarting with stat
-2025-03-03 06:27:11,552 INFO Logging configured correctly - Main logs going to: C:\Users\Mohse\OneDrive\Desktop\Milestone4 - Copy\backend\Logs\RUN.log
-2025-03-03 06:27:11,611 WARNING  * Debugger is active!
-2025-03-03 06:27:11,619 INFO  * Debugger PIN: 119-059-632
-2025-03-03 06:33:50,574 INFO  * Detected change in 'C:\\Users\\Mohse\\OneDrive\\Desktop\\Milestone4 - Copy\\backend\\Enhanced_Sensitivity\\enhanced_sensitivity_flask_server.py', reloading
-2025-03-03 06:33:50,689 INFO  * Restarting with stat
-2025-03-03 06:33:52,660 INFO Logging configured correctly - Main logs going to: C:\Users\Mohse\OneDrive\Desktop\Milestone4 - Copy\backend\Logs\RUN.log
-2025-03-03 06:33:52,834 WARNING  * Debugger is active!
-2025-03-03 06:33:52,846 INFO  * Debugger PIN: 119-059-632
-2025-03-03 06:34:02,640 INFO  * Detected change in 'C:\\Users\\Mohse\\OneDrive\\Desktop\\Milestone4 - Copy\\backend\\Enhanced_Sensitivity\\enhanced_sensitivity_flask_server.py', reloading
-2025-03-03 06:34:02,867 INFO  * Restarting with stat
-2025-03-03 06:34:04,025 INFO Logging configured correctly - Main logs going to: C:\Users\Mohse\OneDrive\Desktop\Milestone4 - Copy\backend\Logs\RUN.log
-2025-03-03 06:34:04,143 WARNING  * Debugger is active!
-2025-03-03 06:34:04,150 INFO  * Debugger PIN: 119-059-632
-2025-03-03 06:34:14,301 INFO  * Detected change in 'C:\\Users\\Mohse\\OneDrive\\Desktop\\Milestone4 - Copy\\backend\\Enhanced_Sensitivity\\enhanced_sensitivity_flask_server.py', reloading
-2025-03-03 06:34:14,385 INFO  * Restarting with stat
-2025-03-03 06:34:15,595 INFO Logging configured correctly - Main logs going to: C:\Users\Mohse\OneDrive\Desktop\Milestone4 - Copy\backend\Logs\RUN.log
-2025-03-03 06:34:15,643 WARNING  * Debugger is active!
-2025-03-03 06:34:15,651 INFO  * Debugger PIN: 119-059-632
-2025-03-03 06:34:22,485 INFO  * Detected change in 'C:\\Users\\Mohse\\OneDrive\\Desktop\\Milestone4 - Copy\\backend\\Enhanced_Sensitivity\\enhanced_sensitivity_flask_server.py', reloading
-2025-03-03 06:34:22,553 INFO  * Restarting with stat
-2025-03-03 06:34:23,260 INFO Logging configured correctly - Main logs going to: C:\Users\Mohse\OneDrive\Desktop\Milestone4 - Copy\backend\Logs\RUN.log
-2025-03-03 06:34:23,368 WARNING  * Debugger is active!
-2025-03-03 06:34:23,377 INFO  * Debugger PIN: 119-059-632
-2025-03-03 06:34:29,606 INFO  * Detected change in 'C:\\Users\\Mohse\\OneDrive\\Desktop\\Milestone4 - Copy\\backend\\Enhanced_Sensitivity\\enhanced_sensitivity_flask_server.py', reloading
-2025-03-03 06:34:29,689 INFO  * Restarting with stat
-2025-03-03 06:34:30,981 INFO Logging configured correctly - Main logs going to: C:\Users\Mohse\OneDrive\Desktop\Milestone4 - Copy\backend\Logs\RUN.log
-2025-03-03 06:34:31,184 WARNING  * Debugger is active!
-2025-03-03 06:34:31,192 INFO  * Debugger PIN: 119-059-632
-2025-03-03 06:34:40,114 INFO  * Detected change in 'C:\\Users\\Mohse\\OneDrive\\Desktop\\Milestone4 - Copy\\backend\\Enhanced_Sensitivity\\enhanced_sensitivity_flask_server.py', reloading
-2025-03-03 06:34:40,189 INFO  * Restarting with stat
-2025-03-03 06:34:41,409 INFO Logging configured correctly - Main logs going to: C:\Users\Mohse\OneDrive\Desktop\Milestone4 - Copy\backend\Logs\RUN.log
-2025-03-03 06:34:41,454 WARNING  * Debugger is active!
-2025-03-03 06:34:41,461 INFO  * Debugger PIN: 119-059-632
-2025-03-03 06:34:49,833 INFO  * Detected change in 'C:\\Users\\Mohse\\OneDrive\\Desktop\\Milestone4 - Copy\\backend\\Enhanced_Sensitivity\\enhanced_sensitivity_flask_server.py', reloading
-2025-03-03 06:34:49,911 INFO  * Restarting with stat
-2025-03-03 06:34:51,341 INFO Logging configured correctly - Main logs going to: C:\Users\Mohse\OneDrive\Desktop\Milestone4 - Copy\backend\Logs\RUN.log
-2025-03-03 06:34:51,388 WARNING  * Debugger is active!
-2025-03-03 06:34:51,395 INFO  * Debugger PIN: 119-059-632
-2025-03-03 06:34:58,626 INFO  * Detected change in 'C:\\Users\\Mohse\\OneDrive\\Desktop\\Milestone4 - Copy\\backend\\Enhanced_Sensitivity\\enhanced_sensitivity_flask_server.py', reloading
-2025-03-03 06:34:58,705 INFO  * Restarting with stat
-2025-03-03 06:34:59,593 INFO Logging configured correctly - Main logs going to: C:\Users\Mohse\OneDrive\Desktop\Milestone4 - Copy\backend\Logs\RUN.log
-2025-03-03 06:34:59,837 WARNING  * Debugger is active!
-2025-03-03 06:34:59,845 INFO  * Debugger PIN: 119-059-632
-2025-03-03 06:35:07,985 INFO  * Detected change in 'C:\\Users\\Mohse\\OneDrive\\Desktop\\Milestone4 - Copy\\backend\\Enhanced_Sensitivity\\enhanced_sensitivity_flask_server.py', reloading
-2025-03-03 06:35:08,096 INFO  * Restarting with stat
-2025-03-03 06:35:09,074 INFO Logging configured correctly - Main logs going to: C:\Users\Mohse\OneDrive\Desktop\Milestone4 - Copy\backend\Logs\RUN.log
-2025-03-03 06:35:09,112 WARNING  * Debugger is active!
-2025-03-03 06:35:09,118 INFO  * Debugger PIN: 119-059-632
-2025-03-03 06:35:15,751 INFO  * Detected change in 'C:\\Users\\Mohse\\OneDrive\\Desktop\\Milestone4 - Copy\\backend\\Enhanced_Sensitivity\\enhanced_sensitivity_flask_server.py', reloading
-2025-03-03 06:35:15,804 INFO  * Restarting with stat
-2025-03-03 06:35:16,571 INFO Logging configured correctly - Main logs going to: C:\Users\Mohse\OneDrive\Desktop\Milestone4 - Copy\backend\Logs\RUN.log
-2025-03-03 06:35:16,641 WARNING  * Debugger is active!
-2025-03-03 06:35:16,649 INFO  * Debugger PIN: 119-059-632
-2025-03-03 06:35:25,058 INFO  * Detected change in 'C:\\Users\\Mohse\\OneDrive\\Desktop\\Milestone4 - Copy\\backend\\Enhanced_Sensitivity\\enhanced_sensitivity_flask_server.py', reloading
-2025-03-03 06:35:25,197 INFO  * Restarting with stat
-2025-03-03 06:35:26,719 INFO Logging configured correctly - Main logs going to: C:\Users\Mohse\OneDrive\Desktop\Milestone4 - Copy\backend\Logs\RUN.log
-2025-03-03 06:35:26,774 WARNING  * Debugger is active!
-2025-03-03 06:35:26,783 INFO  * Debugger PIN: 119-059-632
-2025-03-03 06:35:34,151 INFO  * Detected change in 'C:\\Users\\Mohse\\OneDrive\\Desktop\\Milestone4 - Copy\\backend\\Enhanced_Sensitivity\\enhanced_sensitivity_flask_server.py', reloading
-2025-03-03 06:35:34,228 INFO  * Restarting with stat
-2025-03-03 06:35:36,186 INFO Logging configured correctly - Main logs going to: C:\Users\Mohse\OneDrive\Desktop\Milestone4 - Copy\backend\Logs\RUN.log
-2025-03-03 06:35:36,249 WARNING  * Debugger is active!
-2025-03-03 06:35:36,257 INFO  * Debugger PIN: 119-059-632
-2025-03-03 06:35:43,030 INFO  * Detected change in 'C:\\Users\\Mohse\\OneDrive\\Desktop\\Milestone4 - Copy\\backend\\Enhanced_Sensitivity\\enhanced_sensitivity_flask_server.py', reloading
-2025-03-03 06:35:43,124 INFO  * Restarting with stat
-2025-03-03 06:35:44,404 INFO Logging configured correctly - Main logs going to: C:\Users\Mohse\OneDrive\Desktop\Milestone4 - Copy\backend\Logs\RUN.log
-2025-03-03 06:35:44,494 WARNING  * Debugger is active!
-2025-03-03 06:35:44,501 INFO  * Debugger PIN: 119-059-632
-2025-03-03 06:35:52,658 INFO  * Detected change in 'C:\\Users\\Mohse\\OneDrive\\Desktop\\Milestone4 - Copy\\backend\\Enhanced_Sensitivity\\enhanced_sensitivity_flask_server.py', reloading
-2025-03-03 06:35:52,810 INFO  * Restarting with stat
-2025-03-03 06:35:54,337 INFO Logging configured correctly - Main logs going to: C:\Users\Mohse\OneDrive\Desktop\Milestone4 - Copy\backend\Logs\RUN.log
-2025-03-03 06:35:54,410 WARNING  * Debugger is active!
-2025-03-03 06:35:54,418 INFO  * Debugger PIN: 119-059-632
-2025-03-03 06:36:02,906 INFO  * Detected change in 'C:\\Users\\Mohse\\OneDrive\\Desktop\\Milestone4 - Copy\\backend\\Enhanced_Sensitivity\\enhanced_sensitivity_flask_server.py', reloading
-2025-03-03 06:36:02,978 INFO  * Restarting with stat
-2025-03-03 06:36:03,864 INFO Logging configured correctly - Main logs going to: C:\Users\Mohse\OneDrive\Desktop\Milestone4 - Copy\backend\Logs\RUN.log
-2025-03-03 06:36:03,911 WARNING  * Debugger is active!
-2025-03-03 06:36:03,918 INFO  * Debugger PIN: 119-059-632
-2025-03-03 06:36:12,235 INFO  * Detected change in 'C:\\Users\\Mohse\\OneDrive\\Desktop\\Milestone4 - Copy\\backend\\Enhanced_Sensitivity\\enhanced_sensitivity_flask_server.py', reloading
-2025-03-03 06:36:12,311 INFO  * Restarting with stat
-2025-03-03 06:36:13,714 INFO Logging configured correctly - Main logs going to: C:\Users\Mohse\OneDrive\Desktop\Milestone4 - Copy\backend\Logs\RUN.log
-2025-03-03 06:36:13,759 WARNING  * Debugger is active!
-2025-03-03 06:36:13,766 INFO  * Debugger PIN: 119-059-632
-2025-03-03 06:36:21,076 INFO  * Detected change in 'C:\\Users\\Mohse\\OneDrive\\Desktop\\Milestone4 - Copy\\backend\\Enhanced_Sensitivity\\enhanced_sensitivity_flask_server.py', reloading
-2025-03-03 06:36:21,145 INFO  * Restarting with stat
-2025-03-03 06:36:22,843 INFO Logging configured correctly - Main logs going to: C:\Users\Mohse\OneDrive\Desktop\Milestone4 - Copy\backend\Logs\RUN.log
-2025-03-03 06:36:22,900 WARNING  * Debugger is active!
-2025-03-03 06:36:22,907 INFO  * Debugger PIN: 119-059-632
-2025-03-03 06:36:31,632 INFO  * Detected change in 'C:\\Users\\Mohse\\OneDrive\\Desktop\\Milestone4 - Copy\\backend\\Enhanced_Sensitivity\\enhanced_sensitivity_flask_server.py', reloading
-2025-03-03 06:36:31,708 INFO  * Restarting with stat
-2025-03-03 06:36:32,132 INFO Logging configured correctly - Main logs going to: C:\Users\Mohse\OneDrive\Desktop\Milestone4 - Copy\backend\Logs\RUN.log
-2025-03-03 06:36:32,160 WARNING  * Debugger is active!
-2025-03-03 06:36:32,165 INFO  * Debugger PIN: 119-059-632
-2025-03-03 06:36:40,847 INFO  * Detected change in 'C:\\Users\\Mohse\\OneDrive\\Desktop\\Milestone4 - Copy\\backend\\Enhanced_Sensitivity\\enhanced_sensitivity_flask_server.py', reloading
-2025-03-03 06:36:40,919 INFO  * Restarting with stat
-2025-03-03 06:36:42,239 INFO Logging configured correctly - Main logs going to: C:\Users\Mohse\OneDrive\Desktop\Milestone4 - Copy\backend\Logs\RUN.log
-2025-03-03 06:36:42,283 WARNING  * Debugger is active!
-2025-03-03 06:36:42,290 INFO  * Debugger PIN: 119-059-632
-2025-03-03 06:36:50,069 INFO  * Detected change in 'C:\\Users\\Mohse\\OneDrive\\Desktop\\Milestone4 - Copy\\backend\\Enhanced_Sensitivity\\enhanced_sensitivity_flask_server.py', reloading
-2025-03-03 06:36:50,130 INFO  * Restarting with stat
-2025-03-03 06:36:50,852 INFO Logging configured correctly - Main logs going to: C:\Users\Mohse\OneDrive\Desktop\Milestone4 - Copy\backend\Logs\RUN.log
-2025-03-03 06:36:50,889 WARNING  * Debugger is active!
-2025-03-03 06:36:50,897 INFO  * Debugger PIN: 119-059-632
-2025-03-03 06:36:59,670 INFO  * Detected change in 'C:\\Users\\Mohse\\OneDrive\\Desktop\\Milestone4 - Copy\\backend\\Enhanced_Sensitivity\\enhanced_sensitivity_flask_server.py', reloading
-2025-03-03 06:36:59,770 INFO  * Restarting with stat
-2025-03-03 06:37:01,111 INFO Logging configured correctly - Main logs going to: C:\Users\Mohse\OneDrive\Desktop\Milestone4 - Copy\backend\Logs\RUN.log
-2025-03-03 06:37:01,154 WARNING  * Debugger is active!
-2025-03-03 06:37:01,161 INFO  * Debugger PIN: 119-059-632
-2025-03-03 06:37:08,723 INFO  * Detected change in 'C:\\Users\\Mohse\\OneDrive\\Desktop\\Milestone4 - Copy\\backend\\Enhanced_Sensitivity\\enhanced_sensitivity_flask_server.py', reloading
-2025-03-03 06:37:08,838 INFO  * Restarting with stat
-2025-03-03 06:37:10,976 INFO Logging configured correctly - Main logs going to: C:\Users\Mohse\OneDrive\Desktop\Milestone4 - Copy\backend\Logs\RUN.log
-2025-03-03 06:37:11,022 WARNING  * Debugger is active!
-2025-03-03 06:37:11,030 INFO  * Debugger PIN: 119-059-632
-2025-03-03 06:37:19,705 INFO  * Detected change in 'C:\\Users\\Mohse\\OneDrive\\Desktop\\Milestone4 - Copy\\backend\\Enhanced_Sensitivity\\enhanced_sensitivity_flask_server.py', reloading
-2025-03-03 06:37:19,769 INFO  * Restarting with stat
-2025-03-03 06:37:21,974 INFO Logging configured correctly - Main logs going to: C:\Users\Mohse\OneDrive\Desktop\Milestone4 - Copy\backend\Logs\RUN.log
-2025-03-03 06:37:22,033 WARNING  * Debugger is active!
-2025-03-03 06:37:22,041 INFO  * Debugger PIN: 119-059-632
-2025-03-03 06:37:28,422 INFO  * Detected change in 'C:\\Users\\Mohse\\OneDrive\\Desktop\\Milestone4 - Copy\\backend\\Enhanced_Sensitivity\\enhanced_sensitivity_flask_server.py', reloading
-2025-03-03 06:37:28,498 INFO  * Restarting with stat
-2025-03-03 06:37:29,676 INFO Logging configured correctly - Main logs going to: C:\Users\Mohse\OneDrive\Desktop\Milestone4 - Copy\backend\Logs\RUN.log
-2025-03-03 06:37:29,773 WARNING  * Debugger is active!
-2025-03-03 06:37:29,780 INFO  * Debugger PIN: 119-059-632
-2025-03-03 06:37:36,393 INFO  * Detected change in 'C:\\Users\\Mohse\\OneDrive\\Desktop\\Milestone4 - Copy\\backend\\Enhanced_Sensitivity\\enhanced_sensitivity_flask_server.py', reloading
-2025-03-03 06:37:36,496 INFO  * Restarting with stat
-2025-03-03 06:37:37,447 INFO Logging configured correctly - Main logs going to: C:\Users\Mohse\OneDrive\Desktop\Milestone4 - Copy\backend\Logs\RUN.log
-2025-03-03 06:37:37,482 WARNING  * Debugger is active!
-2025-03-03 06:37:37,490 INFO  * Debugger PIN: 119-059-632
-2025-03-03 06:38:19,501 INFO  * Detected change in 'C:\\Users\\Mohse\\OneDrive\\Desktop\\Milestone4 - Copy\\backend\\Enhanced_Sensitivity\\enhanced_sensitivity_flask_server.py', reloading
-2025-03-03 06:38:19,580 INFO  * Restarting with stat
-2025-03-03 06:38:20,637 INFO Logging configured correctly - Main logs going to: C:\Users\Mohse\OneDrive\Desktop\Milestone4 - Copy\backend\Logs\RUN.log
-2025-03-03 06:38:20,938 WARNING  * Debugger is active!
-2025-03-03 06:38:20,945 INFO  * Debugger PIN: 119-059-632
-2025-03-03 06:38:28,624 INFO  * Detected change in 'C:\\Users\\Mohse\\OneDrive\\Desktop\\Milestone4 - Copy\\backend\\Enhanced_Sensitivity\\enhanced_sensitivity_flask_server.py', reloading
-2025-03-03 06:38:28,731 INFO  * Restarting with stat
-2025-03-03 06:38:29,927 INFO Logging configured correctly - Main logs going to: C:\Users\Mohse\OneDrive\Desktop\Milestone4 - Copy\backend\Logs\RUN.log
-2025-03-03 06:38:29,968 WARNING  * Debugger is active!
-2025-03-03 06:38:29,976 INFO  * Debugger PIN: 119-059-632
-2025-03-03 06:38:38,230 INFO  * Detected change in 'C:\\Users\\Mohse\\OneDrive\\Desktop\\Milestone4 - Copy\\backend\\Enhanced_Sensitivity\\enhanced_sensitivity_flask_server.py', reloading
-2025-03-03 06:38:38,336 INFO  * Restarting with stat
-2025-03-03 06:38:40,448 INFO Logging configured correctly - Main logs going to: C:\Users\Mohse\OneDrive\Desktop\Milestone4 - Copy\backend\Logs\RUN.log
-2025-03-03 06:38:40,515 WARNING  * Debugger is active!
-2025-03-03 06:38:40,525 INFO  * Debugger PIN: 119-059-632
-2025-03-03 06:38:50,078 INFO  * Detected change in 'C:\\Users\\Mohse\\OneDrive\\Desktop\\Milestone4 - Copy\\backend\\Enhanced_Sensitivity\\enhanced_sensitivity_flask_server.py', reloading
-2025-03-03 06:38:50,158 INFO  * Restarting with stat
-2025-03-03 06:38:52,135 INFO Logging configured correctly - Main logs going to: C:\Users\Mohse\OneDrive\Desktop\Milestone4 - Copy\backend\Logs\RUN.log
-2025-03-03 06:38:52,332 WARNING  * Debugger is active!
-2025-03-03 06:38:52,339 INFO  * Debugger PIN: 119-059-632
-2025-03-03 06:39:01,409 INFO  * Detected change in 'C:\\Users\\Mohse\\OneDrive\\Desktop\\Milestone4 - Copy\\backend\\Enhanced_Sensitivity\\enhanced_sensitivity_flask_server.py', reloading
-2025-03-03 06:39:01,502 INFO  * Restarting with stat
-2025-03-03 06:39:03,189 INFO Logging configured correctly - Main logs going to: C:\Users\Mohse\OneDrive\Desktop\Milestone4 - Copy\backend\Logs\RUN.log
-2025-03-03 06:39:03,232 WARNING  * Debugger is active!
-2025-03-03 06:39:03,238 INFO  * Debugger PIN: 119-059-632
-2025-03-03 06:39:13,058 INFO  * Detected change in 'C:\\Users\\Mohse\\OneDrive\\Desktop\\Milestone4 - Copy\\backend\\Enhanced_Sensitivity\\enhanced_sensitivity_flask_server.py', reloading
-2025-03-03 06:39:13,211 INFO  * Restarting with stat
-2025-03-03 06:39:16,738 INFO Logging configured correctly - Main logs going to: C:\Users\Mohse\OneDrive\Desktop\Milestone4 - Copy\backend\Logs\RUN.log
-2025-03-03 06:39:16,965 WARNING  * Debugger is active!
-2025-03-03 06:39:16,973 INFO  * Debugger PIN: 119-059-632
-2025-03-03 06:39:27,748 INFO  * Detected change in 'C:\\Users\\Mohse\\OneDrive\\Desktop\\Milestone4 - Copy\\backend\\Enhanced_Sensitivity\\enhanced_sensitivity_flask_server.py', reloading
-2025-03-03 06:39:27,926 INFO  * Restarting with stat
-2025-03-03 06:39:30,931 INFO Logging configured correctly - Main logs going to: C:\Users\Mohse\OneDrive\Desktop\Milestone4 - Copy\backend\Logs\RUN.log
-2025-03-03 06:39:31,054 WARNING  * Debugger is active!
-2025-03-03 06:39:31,065 INFO  * Debugger PIN: 119-059-632
-2025-03-03 06:39:40,798 INFO  * Detected change in 'C:\\Users\\Mohse\\OneDrive\\Desktop\\Milestone4 - Copy\\backend\\Enhanced_Sensitivity\\enhanced_sensitivity_flask_server.py', reloading
-2025-03-03 06:39:40,884 INFO  * Restarting with stat
-2025-03-03 06:39:42,698 INFO Logging configured correctly - Main logs going to: C:\Users\Mohse\OneDrive\Desktop\Milestone4 - Copy\backend\Logs\RUN.log
-2025-03-03 06:39:42,826 WARNING  * Debugger is active!
-2025-03-03 06:39:42,834 INFO  * Debugger PIN: 119-059-632
-2025-03-03 06:39:58,074 INFO  * Detected change in 'C:\\Users\\Mohse\\OneDrive\\Desktop\\Milestone4 - Copy\\backend\\Enhanced_Sensitivity\\enhanced_sensitivity_flask_server.py', reloading
-2025-03-03 06:39:58,158 INFO  * Restarting with stat
-2025-03-03 06:39:58,937 INFO Logging configured correctly - Main logs going to: C:\Users\Mohse\OneDrive\Desktop\Milestone4 - Copy\backend\Logs\RUN.log
-2025-03-03 06:39:58,970 WARNING  * Debugger is active!
-2025-03-03 06:39:58,970 INFO  * Debugger PIN: 119-059-632
-2025-03-03 06:40:05,569 INFO  * Detected change in 'C:\\Users\\Mohse\\OneDrive\\Desktop\\Milestone4 - Copy\\backend\\Enhanced_Sensitivity\\enhanced_sensitivity_flask_server.py', reloading
-2025-03-03 06:40:05,672 INFO  * Restarting with stat
-2025-03-03 06:40:07,193 INFO Logging configured correctly - Main logs going to: C:\Users\Mohse\OneDrive\Desktop\Milestone4 - Copy\backend\Logs\RUN.log
-2025-03-03 06:40:07,438 WARNING  * Debugger is active!
-2025-03-03 06:40:07,445 INFO  * Debugger PIN: 119-059-632
-2025-03-03 06:40:16,429 INFO  * Detected change in 'C:\\Users\\Mohse\\OneDrive\\Desktop\\Milestone4 - Copy\\backend\\Enhanced_Sensitivity\\enhanced_sensitivity_flask_server.py', reloading
-2025-03-03 06:40:16,512 INFO  * Restarting with stat
-2025-03-03 06:40:17,133 INFO Logging configured correctly - Main logs going to: C:\Users\Mohse\OneDrive\Desktop\Milestone4 - Copy\backend\Logs\RUN.log
-2025-03-03 06:40:17,160 WARNING  * Debugger is active!
-2025-03-03 06:40:17,169 INFO  * Debugger PIN: 119-059-632
-2025-03-03 06:40:25,776 INFO  * Detected change in 'C:\\Users\\Mohse\\OneDrive\\Desktop\\Milestone4 - Copy\\backend\\Enhanced_Sensitivity\\enhanced_sensitivity_flask_server.py', reloading
-2025-03-03 06:40:25,890 INFO  * Restarting with stat
-2025-03-03 06:40:27,458 INFO Logging configured correctly - Main logs going to: C:\Users\Mohse\OneDrive\Desktop\Milestone4 - Copy\backend\Logs\RUN.log
->>>>>>> 43dbe0c6
+2025-03-02 19:04:35,645 INFO [33mPress CTRL+C to quit[0m
+2025-03-02 19:04:35,645 INFO  * Restarting with stat
+2025-03-02 19:04:36,047 INFO Logging configured correctly - Main logs going to: C:\Users\Mohse\OneDrive\Desktop\Milestone4 - Copy\backend\Logs\RUN.log
+2025-03-02 19:04:36,062 WARNING  * Debugger is active!
+2025-03-02 19:04:36,078 INFO  * Debugger PIN: 119-059-632
+2025-03-02 19:05:16,155 INFO 127.0.0.1 - - [02/Mar/2025 19:05:16] "OPTIONS /runs HTTP/1.1" 200 -
+2025-03-02 19:07:17,006 INFO 127.0.0.1 - - [02/Mar/2025 19:07:17] "POST /runs HTTP/1.1" 200 -
+2025-03-02 19:07:17,058 INFO 127.0.0.1 - - [02/Mar/2025 19:07:17] "[33mGET /prices/1 HTTP/1.1[0m" 404 -
+2025-03-02 19:07:17,074 INFO 127.0.0.1 - - [02/Mar/2025 19:07:17] "OPTIONS /sensitivity/visualization HTTP/1.1" 200 -
+2025-03-02 19:07:17,074 INFO 127.0.0.1 - - [02/Mar/2025 19:07:17] "[33mGET /stream_prices/1 HTTP/1.1[0m" 404 -
+2025-03-02 19:07:17,089 INFO 127.0.0.1 - - [02/Mar/2025 19:07:17] "POST /sensitivity/visualization HTTP/1.1" 200 -
+2025-03-02 19:18:01,829 INFO  * Detected change in 'C:\\Users\\Mohse\\OneDrive\\Desktop\\Milestone4 - Copy\\backend\\calculations_sensitivity_adapter.py', reloading
+2025-03-02 19:18:01,879 INFO  * Restarting with stat
+2025-03-02 19:18:02,343 INFO Logging configured correctly - Main logs going to: C:\Users\Mohse\OneDrive\Desktop\Milestone4 - Copy\backend\Logs\RUN.log
+2025-03-02 19:18:02,371 WARNING  * Debugger is active!
+2025-03-02 19:18:02,371 INFO  * Debugger PIN: 119-059-632
+2025-03-02 19:18:12,501 INFO  * Detected change in 'C:\\Users\\Mohse\\OneDrive\\Desktop\\Milestone4 - Copy\\backend\\calculations_sensitivity_adapter.py', reloading
+2025-03-02 19:18:12,558 INFO  * Restarting with stat
+2025-03-02 19:18:13,316 INFO Logging configured correctly - Main logs going to: C:\Users\Mohse\OneDrive\Desktop\Milestone4 - Copy\backend\Logs\RUN.log
+2025-03-02 19:18:13,354 WARNING  * Debugger is active!
+2025-03-02 19:18:13,360 INFO  * Debugger PIN: 119-059-632
+2025-03-02 19:42:33,820 INFO  * Detected change in 'C:\\Users\\Mohse\\OneDrive\\Desktop\\Milestone4 - Copy\\backend\\API_endpoints_and_controllers\\Calculations_and_Sensitivity.py', reloading
+2025-03-02 19:42:33,893 INFO  * Restarting with stat
+2025-03-02 19:42:34,684 INFO Logging configured correctly - Main logs going to: C:\Users\Mohse\OneDrive\Desktop\Milestone4 - Copy\backend\Logs\RUN.log
+2025-03-02 19:42:34,827 WARNING  * Debugger is active!
+2025-03-02 19:42:34,834 INFO  * Debugger PIN: 119-059-632
+2025-03-02 19:42:43,096 INFO  * Detected change in 'C:\\Users\\Mohse\\OneDrive\\Desktop\\Milestone4 - Copy\\backend\\API_endpoints_and_controllers\\Calculations_and_Sensitivity.py', reloading
+2025-03-02 19:42:43,209 INFO  * Restarting with stat
+2025-03-02 19:42:43,923 INFO Logging configured correctly - Main logs going to: C:\Users\Mohse\OneDrive\Desktop\Milestone4 - Copy\backend\Logs\RUN.log
+2025-03-02 19:42:43,960 WARNING  * Debugger is active!
+2025-03-02 19:42:43,961 INFO  * Debugger PIN: 119-059-632
+2025-03-02 19:42:50,921 INFO  * Detected change in 'C:\\Users\\Mohse\\OneDrive\\Desktop\\Milestone4 - Copy\\backend\\API_endpoints_and_controllers\\Calculations_and_Sensitivity.py', reloading
+2025-03-02 19:42:51,005 INFO  * Restarting with stat
+2025-03-02 19:42:51,725 INFO Logging configured correctly - Main logs going to: C:\Users\Mohse\OneDrive\Desktop\Milestone4 - Copy\backend\Logs\RUN.log
+2025-03-02 19:42:51,761 WARNING  * Debugger is active!
+2025-03-02 19:42:51,761 INFO  * Debugger PIN: 119-059-632
+2025-03-02 19:43:01,338 INFO  * Detected change in 'C:\\Users\\Mohse\\OneDrive\\Desktop\\Milestone4 - Copy\\backend\\API_endpoints_and_controllers\\Calculations_and_Sensitivity.py', reloading
+2025-03-02 19:43:01,410 INFO  * Restarting with stat
+2025-03-02 21:23:31,623 INFO Logging configured correctly - Main logs going to: C:\Users\Mohse\OneDrive\Desktop\Milestone4 - Copy\backend\Logs\RUN.log
+2025-03-02 21:23:31,670 INFO [31m[1mWARNING: This is a development server. Do not use it in a production deployment. Use a production WSGI server instead.[0m
+ * Running on http://127.0.0.1:25007
+2025-03-02 21:23:31,670 INFO [33mPress CTRL+C to quit[0m
+2025-03-02 21:23:31,673 INFO  * Restarting with stat
+2025-03-02 21:23:32,041 INFO Logging configured correctly - Main logs going to: C:\Users\Mohse\OneDrive\Desktop\Milestone4 - Copy\backend\Logs\RUN.log
+2025-03-02 21:23:32,072 WARNING  * Debugger is active!
+2025-03-02 21:23:32,072 INFO  * Debugger PIN: 119-059-632
+2025-03-02 22:30:11,477 INFO  * Detected change in 'C:\\Users\\Mohse\\OneDrive\\Desktop\\Milestone4 - Copy\\backend\\sensitivity_analysis_manager.py', reloading
+2025-03-02 22:30:11,527 INFO  * Restarting with stat
+2025-03-02 22:30:12,009 INFO Logging configured correctly - Main logs going to: C:\Users\Mohse\OneDrive\Desktop\Milestone4 - Copy\backend\Logs\RUN.log
+2025-03-02 22:30:12,056 WARNING  * Debugger is active!
+2025-03-02 22:30:12,062 INFO  * Debugger PIN: 119-059-632
+2025-03-02 22:39:23,350 INFO  * Detected change in 'C:\\Users\\Mohse\\OneDrive\\Desktop\\Milestone4 - Copy\\backend\\sensitivity_analysis_manager.py', reloading
+2025-03-02 22:39:23,408 INFO  * Restarting with stat
+2025-03-02 22:39:23,925 INFO Logging configured correctly - Main logs going to: C:\Users\Mohse\OneDrive\Desktop\Milestone4 - Copy\backend\Logs\RUN.log
+2025-03-02 22:39:23,963 WARNING  * Debugger is active!
+2025-03-02 22:39:23,970 INFO  * Debugger PIN: 119-059-632
+2025-03-02 22:40:20,299 INFO  * Detected change in 'C:\\Users\\Mohse\\OneDrive\\Desktop\\Milestone4 - Copy\\backend\\sensitivity_analysis_manager.py', reloading
+2025-03-02 22:40:20,349 INFO  * Restarting with stat
+2025-03-02 22:40:21,034 INFO Logging configured correctly - Main logs going to: C:\Users\Mohse\OneDrive\Desktop\Milestone4 - Copy\backend\Logs\RUN.log
+2025-03-02 22:40:21,066 WARNING  * Debugger is active!
+2025-03-02 22:40:21,066 INFO  * Debugger PIN: 119-059-632
+2025-03-02 22:47:25,187 INFO  * Detected change in 'C:\\Users\\Mohse\\OneDrive\\Desktop\\Milestone4 - Copy\\backend\\sensitivity_analysis_manager.py', reloading
+2025-03-02 22:47:25,254 INFO  * Restarting with stat
+2025-03-02 22:47:25,916 INFO Logging configured correctly - Main logs going to: C:\Users\Mohse\OneDrive\Desktop\Milestone4 - Copy\backend\Logs\RUN.log
+2025-03-02 22:47:25,963 WARNING  * Debugger is active!
+2025-03-02 22:47:25,972 INFO  * Debugger PIN: 119-059-632
+2025-03-02 22:47:46,202 INFO  * Detected change in 'C:\\Users\\Mohse\\OneDrive\\Desktop\\Milestone4 - Copy\\backend\\sensitivity_analysis_manager.py', reloading
+2025-03-02 22:47:46,268 INFO  * Restarting with stat
+2025-03-02 22:47:46,846 INFO Logging configured correctly - Main logs going to: C:\Users\Mohse\OneDrive\Desktop\Milestone4 - Copy\backend\Logs\RUN.log
+2025-03-02 22:47:46,882 WARNING  * Debugger is active!
+2025-03-02 22:47:46,885 INFO  * Debugger PIN: 119-059-632
+2025-03-02 22:54:44,606 INFO  * Detected change in 'C:\\Users\\Mohse\\OneDrive\\Desktop\\Milestone4 - Copy\\backend\\sensitivity_analysis_manager.py', reloading
+2025-03-02 22:54:44,675 INFO  * Restarting with stat
+2025-03-02 22:54:45,349 INFO Logging configured correctly - Main logs going to: C:\Users\Mohse\OneDrive\Desktop\Milestone4 - Copy\backend\Logs\RUN.log
+2025-03-02 22:54:45,377 WARNING  * Debugger is active!
+2025-03-02 22:54:45,383 INFO  * Debugger PIN: 119-059-632
+2025-03-02 23:58:46,826 INFO  * Detected change in 'C:\\Users\\Mohse\\OneDrive\\Desktop\\Milestone4 - Copy\\backend\\sensitivity_analysis_manager.py', reloading
+2025-03-02 23:58:46,922 INFO  * Restarting with stat
+2025-03-02 23:58:47,693 INFO Logging configured correctly - Main logs going to: C:\Users\Mohse\OneDrive\Desktop\Milestone4 - Copy\backend\Logs\RUN.log
+2025-03-02 23:58:47,727 WARNING  * Debugger is active!
+2025-03-02 23:58:47,743 INFO  * Debugger PIN: 119-059-632
+2025-03-03 00:21:05,387 INFO  * Detected change in 'C:\\Users\\Mohse\\OneDrive\\Desktop\\Milestone4 - Copy\\backend\\sensitivity_analysis_manager.py', reloading
+2025-03-03 00:21:05,449 INFO  * Restarting with stat
+2025-03-03 00:21:07,318 INFO Logging configured correctly - Main logs going to: C:\Users\Mohse\OneDrive\Desktop\Milestone4 - Copy\backend\Logs\RUN.log
+2025-03-03 00:21:07,351 WARNING  * Debugger is active!
+2025-03-03 00:21:07,351 INFO  * Debugger PIN: 119-059-632
+2025-03-03 00:30:12,904 INFO  * Detected change in 'C:\\Users\\Mohse\\OneDrive\\Desktop\\Milestone4 - Copy\\backend\\sensitivity_analysis_manager.py', reloading
+2025-03-03 00:30:12,971 INFO  * Restarting with stat
+2025-03-03 00:30:13,655 INFO Logging configured correctly - Main logs going to: C:\Users\Mohse\OneDrive\Desktop\Milestone4 - Copy\backend\Logs\RUN.log
+2025-03-03 00:30:13,687 WARNING  * Debugger is active!
+2025-03-03 00:30:13,702 INFO  * Debugger PIN: 119-059-632
+2025-03-03 00:32:51,529 INFO  * Detected change in 'C:\\Users\\Mohse\\OneDrive\\Desktop\\Milestone4 - Copy\\backend\\sensitivity_analysis_manager.py', reloading
+2025-03-03 00:32:51,589 INFO  * Restarting with stat
+2025-03-03 00:32:51,982 INFO Logging configured correctly - Main logs going to: C:\Users\Mohse\OneDrive\Desktop\Milestone4 - Copy\backend\Logs\RUN.log
+2025-03-03 00:32:51,997 WARNING  * Debugger is active!
+2025-03-03 00:32:51,997 INFO  * Debugger PIN: 119-059-632
+2025-03-03 00:35:23,106 INFO  * Detected change in 'C:\\Users\\Mohse\\OneDrive\\Desktop\\Milestone4 - Copy\\backend\\sensitivity_analysis_manager.py', reloading
+2025-03-03 00:35:23,189 INFO  * Restarting with stat
+2025-03-03 00:35:23,677 INFO Logging configured correctly - Main logs going to: C:\Users\Mohse\OneDrive\Desktop\Milestone4 - Copy\backend\Logs\RUN.log
+2025-03-03 00:35:23,700 WARNING  * Debugger is active!
+2025-03-03 00:35:23,715 INFO  * Debugger PIN: 119-059-632
+2025-03-03 00:39:16,675 INFO  * Detected change in 'C:\\Users\\Mohse\\OneDrive\\Desktop\\Milestone4 - Copy\\backend\\sensitivity_analysis_manager.py', reloading
+2025-03-03 00:39:16,746 INFO  * Restarting with stat
+2025-03-03 00:39:17,391 INFO Logging configured correctly - Main logs going to: C:\Users\Mohse\OneDrive\Desktop\Milestone4 - Copy\backend\Logs\RUN.log
+2025-03-03 00:39:17,443 WARNING  * Debugger is active!
+2025-03-03 00:39:17,453 INFO  * Debugger PIN: 119-059-632
+2025-03-03 00:40:41,353 INFO  * Detected change in 'C:\\Users\\Mohse\\OneDrive\\Desktop\\Milestone4 - Copy\\backend\\sensitivity_analysis_manager.py', reloading
+2025-03-03 00:40:41,424 INFO  * Restarting with stat
+2025-03-03 00:40:41,992 INFO Logging configured correctly - Main logs going to: C:\Users\Mohse\OneDrive\Desktop\Milestone4 - Copy\backend\Logs\RUN.log
+2025-03-03 00:40:42,029 WARNING  * Debugger is active!
+2025-03-03 00:40:42,029 INFO  * Debugger PIN: 119-059-632
+2025-03-03 00:41:01,309 INFO  * Detected change in 'C:\\Users\\Mohse\\OneDrive\\Desktop\\Milestone4 - Copy\\backend\\sensitivity_analysis_manager.py', reloading
+2025-03-03 00:41:01,462 INFO  * Restarting with stat
+2025-03-03 00:41:02,010 INFO Logging configured correctly - Main logs going to: C:\Users\Mohse\OneDrive\Desktop\Milestone4 - Copy\backend\Logs\RUN.log
+2025-03-03 00:41:02,043 WARNING  * Debugger is active!
+2025-03-03 00:41:02,043 INFO  * Debugger PIN: 119-059-632
+2025-03-03 00:41:11,669 INFO  * Detected change in 'C:\\Users\\Mohse\\OneDrive\\Desktop\\Milestone4 - Copy\\backend\\sensitivity_analysis_manager.py', reloading
+2025-03-03 00:41:11,724 INFO  * Restarting with stat
+2025-03-03 00:41:12,284 INFO Logging configured correctly - Main logs going to: C:\Users\Mohse\OneDrive\Desktop\Milestone4 - Copy\backend\Logs\RUN.log
+2025-03-03 00:41:12,318 WARNING  * Debugger is active!
+2025-03-03 00:41:12,318 INFO  * Debugger PIN: 119-059-632
+2025-03-03 00:44:29,563 INFO Logging configured correctly - Main logs going to: C:\Users\Mohse\OneDrive\Desktop\Milestone4 - Copy\backend\Logs\RUN.log
+2025-03-03 00:44:29,594 INFO [31m[1mWARNING: This is a development server. Do not use it in a production deployment. Use a production WSGI server instead.[0m
+ * Running on http://127.0.0.1:25007
+2025-03-03 00:44:29,594 INFO [33mPress CTRL+C to quit[0m
+2025-03-03 00:44:29,594 INFO  * Restarting with stat
+2025-03-03 00:44:30,034 INFO Logging configured correctly - Main logs going to: C:\Users\Mohse\OneDrive\Desktop\Milestone4 - Copy\backend\Logs\RUN.log
+2025-03-03 00:44:30,066 WARNING  * Debugger is active!
+2025-03-03 00:44:30,072 INFO  * Debugger PIN: 119-059-632
+2025-03-03 00:45:22,026 INFO 127.0.0.1 - - [03/Mar/2025 00:45:22] "OPTIONS /runs HTTP/1.1" 200 -
+2025-03-03 00:47:29,249 INFO 127.0.0.1 - - [03/Mar/2025 00:47:29] "POST /runs HTTP/1.1" 200 -
+2025-03-03 00:47:29,295 INFO 127.0.0.1 - - [03/Mar/2025 00:47:29] "[33mGET /prices/2 HTTP/1.1[0m" 404 -
+2025-03-03 00:47:29,295 INFO 127.0.0.1 - - [03/Mar/2025 00:47:29] "OPTIONS /sensitivity/visualization HTTP/1.1" 200 -
+2025-03-03 00:47:29,311 INFO 127.0.0.1 - - [03/Mar/2025 00:47:29] "[33mGET /stream_prices/2 HTTP/1.1[0m" 404 -
+2025-03-03 00:47:29,322 INFO 127.0.0.1 - - [03/Mar/2025 00:47:29] "POST /sensitivity/visualization HTTP/1.1" 200 -
+2025-03-03 00:48:40,074 INFO 127.0.0.1 - - [03/Mar/2025 00:48:40] "OPTIONS /runs HTTP/1.1" 200 -
+2025-03-03 00:50:12,191 INFO 127.0.0.1 - - [03/Mar/2025 00:50:12] "[33mGET /health HTTP/1.1[0m" 404 -
+2025-03-03 00:50:12,449 INFO 127.0.0.1 - - [03/Mar/2025 00:50:12] "[33mGET /health HTTP/1.1[0m" 404 -
+2025-03-03 00:50:12,496 INFO 127.0.0.1 - - [03/Mar/2025 00:50:12] "[33mGET /health HTTP/1.1[0m" 404 -
+2025-03-03 00:50:12,759 INFO 127.0.0.1 - - [03/Mar/2025 00:50:12] "[33mGET /health HTTP/1.1[0m" 404 -
+2025-03-03 00:50:14,768 INFO 127.0.0.1 - - [03/Mar/2025 00:50:14] "[33mGET /health HTTP/1.1[0m" 404 -
+2025-03-03 00:50:15,094 INFO 127.0.0.1 - - [03/Mar/2025 00:50:15] "[33mGET /health HTTP/1.1[0m" 404 -
+2025-03-03 00:50:36,784 INFO 127.0.0.1 - - [03/Mar/2025 00:50:36] "[33mGET /sensitivity/albums/undefined HTTP/1.1[0m" 404 -
+2025-03-03 00:50:37,146 INFO 127.0.0.1 - - [03/Mar/2025 00:50:37] "[33mGET /sensitivity/albums/undefined HTTP/1.1[0m" 404 -
+2025-03-03 00:50:42,567 INFO 127.0.0.1 - - [03/Mar/2025 00:50:42] "[33mGET /sensitivity/results/undefined HTTP/1.1[0m" 404 -
+2025-03-03 00:51:05,300 INFO 127.0.0.1 - - [03/Mar/2025 00:51:05] "POST /runs HTTP/1.1" 200 -
+2025-03-03 00:51:05,300 INFO 127.0.0.1 - - [03/Mar/2025 00:51:05] "[33mGET /prices/2 HTTP/1.1[0m" 404 -
+2025-03-03 00:51:05,316 INFO 127.0.0.1 - - [03/Mar/2025 00:51:05] "OPTIONS /sensitivity/visualization HTTP/1.1" 200 -
+2025-03-03 00:51:05,316 INFO 127.0.0.1 - - [03/Mar/2025 00:51:05] "[33mGET /stream_prices/2 HTTP/1.1[0m" 404 -
+2025-03-03 00:51:05,339 INFO 127.0.0.1 - - [03/Mar/2025 00:51:05] "POST /sensitivity/visualization HTTP/1.1" 200 -
+2025-03-03 00:55:07,948 INFO  * Detected change in 'C:\\Users\\Mohse\\OneDrive\\Desktop\\Milestone4 - Copy\\backend\\calculations_sensitivity_adapter.py', reloading
+2025-03-03 00:55:08,025 INFO  * Restarting with stat
+2025-03-03 00:55:08,796 INFO Logging configured correctly - Main logs going to: C:\Users\Mohse\OneDrive\Desktop\Milestone4 - Copy\backend\Logs\RUN.log
+2025-03-03 00:55:08,841 WARNING  * Debugger is active!
+2025-03-03 00:55:08,841 INFO  * Debugger PIN: 119-059-632
+2025-03-03 00:55:48,957 INFO  * Detected change in 'C:\\Users\\Mohse\\OneDrive\\Desktop\\Milestone4 - Copy\\backend\\sensitivity_integration.py', reloading
+2025-03-03 00:55:49,022 INFO  * Restarting with stat
+2025-03-03 00:55:49,993 INFO Logging configured correctly - Main logs going to: C:\Users\Mohse\OneDrive\Desktop\Milestone4 - Copy\backend\Logs\RUN.log
+2025-03-03 00:55:50,046 WARNING  * Debugger is active!
+2025-03-03 00:55:50,061 INFO  * Debugger PIN: 119-059-632
+2025-03-03 00:56:20,229 INFO Logging configured correctly - Main logs going to: C:\Users\Mohse\OneDrive\Desktop\Milestone4 - Copy\backend\Logs\RUN.log
+2025-03-03 00:56:20,256 INFO [31m[1mWARNING: This is a development server. Do not use it in a production deployment. Use a production WSGI server instead.[0m
+ * Running on http://127.0.0.1:25007
+2025-03-03 00:56:20,256 INFO [33mPress CTRL+C to quit[0m
+2025-03-03 00:56:20,256 INFO  * Restarting with stat
+2025-03-03 00:56:20,671 INFO Logging configured correctly - Main logs going to: C:\Users\Mohse\OneDrive\Desktop\Milestone4 - Copy\backend\Logs\RUN.log
+2025-03-03 00:56:20,685 WARNING  * Debugger is active!
+2025-03-03 00:56:20,702 INFO  * Debugger PIN: 119-059-632
+2025-03-03 00:56:59,109 INFO 127.0.0.1 - - [03/Mar/2025 00:56:59] "OPTIONS /runs HTTP/1.1" 200 -
+2025-03-03 00:59:12,016 INFO 127.0.0.1 - - [03/Mar/2025 00:59:12] "POST /runs HTTP/1.1" 200 -
+2025-03-03 00:59:12,078 INFO 127.0.0.1 - - [03/Mar/2025 00:59:12] "[33mGET /prices/1 HTTP/1.1[0m" 404 -
+2025-03-03 00:59:12,103 INFO 127.0.0.1 - - [03/Mar/2025 00:59:12] "OPTIONS /sensitivity/visualization HTTP/1.1" 200 -
+2025-03-03 00:59:12,103 INFO 127.0.0.1 - - [03/Mar/2025 00:59:12] "[33mGET /stream_prices/1 HTTP/1.1[0m" 404 -
+2025-03-03 00:59:12,117 INFO 127.0.0.1 - - [03/Mar/2025 00:59:12] "POST /sensitivity/visualization HTTP/1.1" 200 -
+2025-03-03 01:10:28,512 INFO  * Detected change in 'C:\\Users\\Mohse\\OneDrive\\Desktop\\Milestone4 - Copy\\backend\\sensitivity_integration.py', reloading
+2025-03-03 01:10:28,612 INFO  * Restarting with stat
+2025-03-03 01:10:29,793 INFO Logging configured correctly - Main logs going to: C:\Users\Mohse\OneDrive\Desktop\Milestone4 - Copy\backend\Logs\RUN.log
+2025-03-03 01:10:29,837 WARNING  * Debugger is active!
+2025-03-03 01:10:29,847 INFO  * Debugger PIN: 119-059-632
+2025-03-03 01:10:57,094 INFO  * Detected change in 'C:\\Users\\Mohse\\OneDrive\\Desktop\\Milestone4 - Copy\\backend\\sensitivity_integration.py', reloading
+2025-03-03 01:10:57,168 INFO  * Restarting with stat
+2025-03-03 01:10:57,815 INFO Logging configured correctly - Main logs going to: C:\Users\Mohse\OneDrive\Desktop\Milestone4 - Copy\backend\Logs\RUN.log
+2025-03-03 01:10:58,135 WARNING  * Debugger is active!
+2025-03-03 01:10:58,143 INFO  * Debugger PIN: 119-059-632
+2025-03-03 01:11:37,629 INFO  * Detected change in 'C:\\Users\\Mohse\\OneDrive\\Desktop\\Milestone4 - Copy\\backend\\updated_sensitivity_routes.py', reloading
+2025-03-03 01:11:37,698 INFO  * Restarting with stat
+2025-03-03 01:11:38,655 INFO Logging configured correctly - Main logs going to: C:\Users\Mohse\OneDrive\Desktop\Milestone4 - Copy\backend\Logs\RUN.log
+2025-03-03 01:11:38,712 WARNING  * Debugger is active!
+2025-03-03 01:11:38,727 INFO  * Debugger PIN: 119-059-632
+2025-03-03 01:12:11,797 INFO  * Detected change in 'C:\\Users\\Mohse\\OneDrive\\Desktop\\Milestone4 - Copy\\backend\\updated_sensitivity_routes.py', reloading
+2025-03-03 01:12:11,858 INFO  * Restarting with stat
+2025-03-03 01:12:12,322 INFO Logging configured correctly - Main logs going to: C:\Users\Mohse\OneDrive\Desktop\Milestone4 - Copy\backend\Logs\RUN.log
+2025-03-03 01:12:12,354 WARNING  * Debugger is active!
+2025-03-03 01:12:12,369 INFO  * Debugger PIN: 119-059-632
+2025-03-03 01:12:38,289 INFO  * Detected change in 'C:\\Users\\Mohse\\OneDrive\\Desktop\\Milestone4 - Copy\\backend\\updated_sensitivity_routes.py', reloading
+2025-03-03 01:12:38,380 INFO  * Restarting with stat
+2025-03-03 01:12:39,250 INFO Logging configured correctly - Main logs going to: C:\Users\Mohse\OneDrive\Desktop\Milestone4 - Copy\backend\Logs\RUN.log
+2025-03-03 01:12:39,313 WARNING  * Debugger is active!
+2025-03-03 01:12:39,313 INFO  * Debugger PIN: 119-059-632
+2025-03-03 01:13:12,233 INFO  * Detected change in 'C:\\Users\\Mohse\\OneDrive\\Desktop\\Milestone4 - Copy\\backend\\updated_sensitivity_routes.py', reloading
+2025-03-03 01:13:12,348 INFO  * Restarting with stat
+2025-03-03 01:13:14,060 INFO Logging configured correctly - Main logs going to: C:\Users\Mohse\OneDrive\Desktop\Milestone4 - Copy\backend\Logs\RUN.log
+2025-03-03 01:13:14,130 WARNING  * Debugger is active!
+2025-03-03 01:13:14,146 INFO  * Debugger PIN: 119-059-632
+2025-03-03 01:13:46,273 INFO  * Detected change in 'C:\\Users\\Mohse\\OneDrive\\Desktop\\Milestone4 - Copy\\backend\\updated_sensitivity_routes.py', reloading
+2025-03-03 01:13:46,506 INFO  * Restarting with stat
+2025-03-03 01:13:48,458 INFO Logging configured correctly - Main logs going to: C:\Users\Mohse\OneDrive\Desktop\Milestone4 - Copy\backend\Logs\RUN.log
+2025-03-03 01:13:48,512 WARNING  * Debugger is active!
+2025-03-03 01:13:48,514 INFO  * Debugger PIN: 119-059-632
+2025-03-03 01:14:24,531 INFO  * Detected change in 'C:\\Users\\Mohse\\OneDrive\\Desktop\\Milestone4 - Copy\\backend\\updated_sensitivity_routes.py', reloading
+2025-03-03 01:14:24,614 INFO  * Restarting with stat
+2025-03-03 01:14:26,031 INFO Logging configured correctly - Main logs going to: C:\Users\Mohse\OneDrive\Desktop\Milestone4 - Copy\backend\Logs\RUN.log
+2025-03-03 01:14:26,114 WARNING  * Debugger is active!
+2025-03-03 01:14:26,114 INFO  * Debugger PIN: 119-059-632
+2025-03-03 01:14:55,052 INFO  * Detected change in 'C:\\Users\\Mohse\\OneDrive\\Desktop\\Milestone4 - Copy\\backend\\updated_sensitivity_routes.py', reloading
+2025-03-03 01:14:55,136 INFO  * Restarting with stat
+2025-03-03 01:14:56,229 INFO Logging configured correctly - Main logs going to: C:\Users\Mohse\OneDrive\Desktop\Milestone4 - Copy\backend\Logs\RUN.log
+2025-03-03 01:14:56,310 WARNING  * Debugger is active!
+2025-03-03 01:14:56,310 INFO  * Debugger PIN: 119-059-632
+2025-03-03 01:15:28,669 INFO  * Detected change in 'C:\\Users\\Mohse\\OneDrive\\Desktop\\Milestone4 - Copy\\backend\\updated_sensitivity_routes.py', reloading
+2025-03-03 01:15:28,757 INFO  * Restarting with stat
+2025-03-03 01:15:29,994 INFO Logging configured correctly - Main logs going to: C:\Users\Mohse\OneDrive\Desktop\Milestone4 - Copy\backend\Logs\RUN.log
+2025-03-03 01:15:30,099 WARNING  * Debugger is active!
+2025-03-03 01:15:30,114 INFO  * Debugger PIN: 119-059-632
+2025-03-03 01:16:11,272 INFO Logging configured correctly - Main logs going to: C:\Users\Mohse\OneDrive\Desktop\Milestone4 - Copy\backend\Logs\RUN.log
+2025-03-03 01:16:11,303 INFO [31m[1mWARNING: This is a development server. Do not use it in a production deployment. Use a production WSGI server instead.[0m
+ * Running on http://127.0.0.1:25007
+2025-03-03 01:16:11,303 INFO [33mPress CTRL+C to quit[0m
+2025-03-03 01:16:11,303 INFO  * Restarting with stat
+2025-03-03 01:16:11,680 INFO Logging configured correctly - Main logs going to: C:\Users\Mohse\OneDrive\Desktop\Milestone4 - Copy\backend\Logs\RUN.log
+2025-03-03 01:16:11,695 WARNING  * Debugger is active!
+2025-03-03 01:16:11,695 INFO  * Debugger PIN: 119-059-632
+2025-03-03 01:18:08,306 INFO 127.0.0.1 - - [03/Mar/2025 01:18:08] "OPTIONS /runs HTTP/1.1" 200 -
+2025-03-03 01:20:17,218 INFO 127.0.0.1 - - [03/Mar/2025 01:20:17] "POST /runs HTTP/1.1" 200 -
+2025-03-03 01:20:17,286 INFO 127.0.0.1 - - [03/Mar/2025 01:20:17] "[33mGET /prices/1 HTTP/1.1[0m" 404 -
+2025-03-03 01:20:17,288 INFO 127.0.0.1 - - [03/Mar/2025 01:20:17] "OPTIONS /sensitivity/visualization HTTP/1.1" 200 -
+2025-03-03 01:20:17,305 INFO 127.0.0.1 - - [03/Mar/2025 01:20:17] "[33mGET /stream_prices/1 HTTP/1.1[0m" 404 -
+2025-03-03 01:20:17,309 INFO 127.0.0.1 - - [03/Mar/2025 01:20:17] "POST /sensitivity/visualization HTTP/1.1" 200 -
+2025-03-03 01:28:14,888 INFO 127.0.0.1 - - [03/Mar/2025 01:28:14] "[33mGET /health HTTP/1.1[0m" 404 -
+2025-03-03 01:28:15,144 INFO 127.0.0.1 - - [03/Mar/2025 01:28:15] "[33mGET /health HTTP/1.1[0m" 404 -
+2025-03-03 01:28:15,205 INFO 127.0.0.1 - - [03/Mar/2025 01:28:15] "[33mGET /health HTTP/1.1[0m" 404 -
+2025-03-03 01:28:15,477 INFO 127.0.0.1 - - [03/Mar/2025 01:28:15] "[33mGET /health HTTP/1.1[0m" 404 -
+2025-03-03 01:28:28,689 INFO  * Detected change in 'C:\\Users\\Mohse\\OneDrive\\Desktop\\Milestone4 - Copy\\backend\\sensitivity_logging.py', reloading
+2025-03-03 01:28:28,798 INFO  * Restarting with stat
+2025-03-03 01:28:30,736 INFO Logging configured correctly - Main logs going to: C:\Users\Mohse\OneDrive\Desktop\Milestone4 - Copy\backend\Logs\RUN.log
+2025-03-03 01:28:30,807 WARNING  * Debugger is active!
+2025-03-03 01:28:30,819 INFO  * Debugger PIN: 119-059-632
+2025-03-03 01:28:42,201 INFO  * Detected change in 'C:\\Users\\Mohse\\OneDrive\\Desktop\\Milestone4 - Copy\\backend\\sensitivity_logging.py', reloading
+2025-03-03 01:28:42,326 INFO  * Restarting with stat
+2025-03-03 01:28:44,940 INFO Logging configured correctly - Main logs going to: C:\Users\Mohse\OneDrive\Desktop\Milestone4 - Copy\backend\Logs\RUN.log
+2025-03-03 01:28:44,978 WARNING  * Debugger is active!
+2025-03-03 01:28:44,990 INFO  * Debugger PIN: 119-059-632
+2025-03-03 01:29:50,694 INFO  * Detected change in 'C:\\Users\\Mohse\\OneDrive\\Desktop\\Milestone4 - Copy\\backend\\sensitivity_analysis_manager.py', reloading
+2025-03-03 01:29:50,803 INFO  * Restarting with stat
+2025-03-03 01:29:52,317 INFO Logging configured correctly - Main logs going to: C:\Users\Mohse\OneDrive\Desktop\Milestone4 - Copy\backend\Logs\RUN.log
+2025-03-03 01:29:52,410 WARNING  * Debugger is active!
+2025-03-03 01:29:52,412 INFO  * Debugger PIN: 119-059-632
+2025-03-03 01:30:20,585 INFO  * Detected change in 'C:\\Users\\Mohse\\OneDrive\\Desktop\\Milestone4 - Copy\\backend\\sensitivity_integration.py', reloading
+2025-03-03 01:30:20,627 INFO  * Restarting with stat
+2025-03-03 01:30:21,058 INFO Logging configured correctly - Main logs going to: C:\Users\Mohse\OneDrive\Desktop\Milestone4 - Copy\backend\Logs\RUN.log
+2025-03-03 01:30:21,096 WARNING  * Debugger is active!
+2025-03-03 01:30:21,103 INFO  * Debugger PIN: 119-059-632
+2025-03-03 01:30:44,221 INFO  * Detected change in 'C:\\Users\\Mohse\\OneDrive\\Desktop\\Milestone4 - Copy\\backend\\sensitivity_integration.py', reloading
+2025-03-03 01:30:44,401 INFO  * Restarting with stat
+2025-03-03 01:30:47,293 INFO Logging configured correctly - Main logs going to: C:\Users\Mohse\OneDrive\Desktop\Milestone4 - Copy\backend\Logs\RUN.log
+2025-03-03 01:30:47,821 WARNING  * Debugger is active!
+2025-03-03 01:30:47,836 INFO  * Debugger PIN: 119-059-632
+2025-03-03 01:30:55,815 INFO  * Detected change in 'C:\\Users\\Mohse\\OneDrive\\Desktop\\Milestone4 - Copy\\backend\\sensitivity_integration.py', reloading
+2025-03-03 01:30:55,894 INFO  * Restarting with stat
+2025-03-03 01:30:58,078 INFO Logging configured correctly - Main logs going to: C:\Users\Mohse\OneDrive\Desktop\Milestone4 - Copy\backend\Logs\RUN.log
+2025-03-03 01:30:58,112 WARNING  * Debugger is active!
+2025-03-03 01:30:58,129 INFO  * Debugger PIN: 119-059-632
+2025-03-03 01:31:44,720 INFO  * Detected change in 'C:\\Users\\Mohse\\OneDrive\\Desktop\\Milestone4 - Copy\\backend\\sensitivity_integration.py', reloading
+2025-03-03 01:31:44,886 INFO  * Restarting with stat
+2025-03-03 01:31:46,585 INFO Logging configured correctly - Main logs going to: C:\Users\Mohse\OneDrive\Desktop\Milestone4 - Copy\backend\Logs\RUN.log
+2025-03-03 01:31:46,635 WARNING  * Debugger is active!
+2025-03-03 01:31:46,643 INFO  * Debugger PIN: 119-059-632
+2025-03-03 01:31:56,700 INFO  * Detected change in 'C:\\Users\\Mohse\\OneDrive\\Desktop\\Milestone4 - Copy\\backend\\sensitivity_integration.py', reloading
+2025-03-03 01:31:56,785 INFO  * Restarting with stat
+2025-03-03 01:31:59,485 INFO Logging configured correctly - Main logs going to: C:\Users\Mohse\OneDrive\Desktop\Milestone4 - Copy\backend\Logs\RUN.log
+2025-03-03 01:31:59,785 WARNING  * Debugger is active!
+2025-03-03 01:31:59,819 INFO  * Debugger PIN: 119-059-632
+2025-03-03 01:32:20,667 INFO  * Detected change in 'C:\\Users\\Mohse\\OneDrive\\Desktop\\Milestone4 - Copy\\backend\\sensitivity_integration.py', reloading
+2025-03-03 01:32:20,747 INFO  * Restarting with stat
+2025-03-03 01:32:21,524 INFO Logging configured correctly - Main logs going to: C:\Users\Mohse\OneDrive\Desktop\Milestone4 - Copy\backend\Logs\RUN.log
+2025-03-03 01:32:21,571 WARNING  * Debugger is active!
+2025-03-03 01:32:21,571 INFO  * Debugger PIN: 119-059-632
+2025-03-03 01:33:02,679 INFO  * Detected change in 'C:\\Users\\Mohse\\OneDrive\\Desktop\\Milestone4 - Copy\\backend\\calculations_sensitivity_adapter.py', reloading
+2025-03-03 01:33:02,756 INFO  * Restarting with stat
+2025-03-03 01:33:04,206 INFO Logging configured correctly - Main logs going to: C:\Users\Mohse\OneDrive\Desktop\Milestone4 - Copy\backend\Logs\RUN.log
+2025-03-03 01:33:04,273 WARNING  * Debugger is active!
+2025-03-03 01:33:04,273 INFO  * Debugger PIN: 119-059-632
+2025-03-03 01:33:29,843 INFO  * Detected change in 'C:\\Users\\Mohse\\OneDrive\\Desktop\\Milestone4 - Copy\\backend\\calculations_sensitivity_adapter.py', reloading
+2025-03-03 01:33:29,910 INFO  * Restarting with stat
+2025-03-03 01:33:30,464 INFO Logging configured correctly - Main logs going to: C:\Users\Mohse\OneDrive\Desktop\Milestone4 - Copy\backend\Logs\RUN.log
+2025-03-03 01:33:30,482 WARNING  * Debugger is active!
+2025-03-03 01:33:30,498 INFO  * Debugger PIN: 119-059-632
+2025-03-03 01:34:05,554 INFO  * Detected change in 'C:\\Users\\Mohse\\OneDrive\\Desktop\\Milestone4 - Copy\\backend\\calculations_sensitivity_adapter.py', reloading
+2025-03-03 01:34:05,628 INFO  * Restarting with stat
+2025-03-03 01:34:08,534 INFO Logging configured correctly - Main logs going to: C:\Users\Mohse\OneDrive\Desktop\Milestone4 - Copy\backend\Logs\RUN.log
+2025-03-03 01:34:08,633 WARNING  * Debugger is active!
+2025-03-03 01:34:08,633 INFO  * Debugger PIN: 119-059-632
+2025-03-03 01:34:50,763 INFO Logging configured correctly - Main logs going to: C:\Users\Mohse\OneDrive\Desktop\Milestone4 - Copy\backend\Logs\RUN.log
+2025-03-03 01:34:50,794 INFO [31m[1mWARNING: This is a development server. Do not use it in a production deployment. Use a production WSGI server instead.[0m
+ * Running on http://127.0.0.1:25007
+2025-03-03 01:34:50,794 INFO [33mPress CTRL+C to quit[0m
+2025-03-03 01:34:50,794 INFO  * Restarting with stat
+2025-03-03 01:34:51,196 INFO Logging configured correctly - Main logs going to: C:\Users\Mohse\OneDrive\Desktop\Milestone4 - Copy\backend\Logs\RUN.log
+2025-03-03 01:34:51,212 WARNING  * Debugger is active!
+2025-03-03 01:34:51,228 INFO  * Debugger PIN: 119-059-632
+2025-03-03 01:36:11,647 INFO 127.0.0.1 - - [03/Mar/2025 01:36:11] "OPTIONS /runs HTTP/1.1" 200 -
+2025-03-03 01:38:23,153 INFO 127.0.0.1 - - [03/Mar/2025 01:38:23] "POST /runs HTTP/1.1" 200 -
+2025-03-03 01:38:23,228 INFO 127.0.0.1 - - [03/Mar/2025 01:38:23] "[33mGET /prices/1 HTTP/1.1[0m" 404 -
+2025-03-03 01:38:23,244 INFO 127.0.0.1 - - [03/Mar/2025 01:38:23] "OPTIONS /sensitivity/visualization HTTP/1.1" 200 -
+2025-03-03 01:38:23,244 INFO 127.0.0.1 - - [03/Mar/2025 01:38:23] "[33mGET /stream_prices/1 HTTP/1.1[0m" 404 -
+2025-03-03 01:38:23,260 INFO 127.0.0.1 - - [03/Mar/2025 01:38:23] "POST /sensitivity/visualization HTTP/1.1" 200 -
+2025-03-03 01:48:59,772 INFO  * Detected change in 'C:\\Users\\Mohse\\OneDrive\\Desktop\\Milestone4 - Copy\\backend\\API_endpoints_and_controllers\\Calculations_and_Sensitivity.py', reloading
+2025-03-03 01:48:59,888 INFO  * Restarting with stat
+2025-03-03 01:49:01,237 INFO Logging configured correctly - Main logs going to: C:\Users\Mohse\OneDrive\Desktop\Milestone4 - Copy\backend\Logs\RUN.log
+2025-03-03 01:49:01,304 WARNING  * Debugger is active!
+2025-03-03 01:49:01,313 INFO  * Debugger PIN: 119-059-632
+2025-03-03 01:49:51,765 INFO  * Detected change in 'C:\\Users\\Mohse\\OneDrive\\Desktop\\Milestone4 - Copy\\backend\\sensitivity_analysis_manager.py', reloading
+2025-03-03 01:49:51,881 INFO  * Restarting with stat
+2025-03-03 01:49:53,593 INFO Logging configured correctly - Main logs going to: C:\Users\Mohse\OneDrive\Desktop\Milestone4 - Copy\backend\Logs\RUN.log
+2025-03-03 01:49:53,635 WARNING  * Debugger is active!
+2025-03-03 01:49:53,647 INFO  * Debugger PIN: 119-059-632
+2025-03-03 01:50:27,963 INFO 127.0.0.1 - - [03/Mar/2025 01:50:27] "OPTIONS /runs HTTP/1.1" 200 -
+2025-03-03 01:52:40,963 INFO  * Detected change in 'C:\\Users\\Mohse\\OneDrive\\Desktop\\Milestone4 - Copy\\backend\\sensitivity_analysis_manager.py', reloading
+2025-03-03 01:52:41,018 INFO  * Restarting with stat
+2025-03-03 01:52:41,418 INFO Logging configured correctly - Main logs going to: C:\Users\Mohse\OneDrive\Desktop\Milestone4 - Copy\backend\Logs\RUN.log
+2025-03-03 01:52:41,451 WARNING  * Debugger is active!
+2025-03-03 01:52:41,451 INFO  * Debugger PIN: 119-059-632
+2025-03-03 01:53:22,485 INFO  * Detected change in 'C:\\Users\\Mohse\\OneDrive\\Desktop\\Milestone4 - Copy\\backend\\API_endpoints_and_controllers\\Calculations_and_Sensitivity.py', reloading
+2025-03-03 01:53:22,697 INFO  * Restarting with stat
+2025-03-03 01:53:25,674 INFO Logging configured correctly - Main logs going to: C:\Users\Mohse\OneDrive\Desktop\Milestone4 - Copy\backend\Logs\RUN.log
+2025-03-03 01:53:25,846 WARNING  * Debugger is active!
+2025-03-03 01:53:25,862 INFO  * Debugger PIN: 119-059-632
+2025-03-03 01:53:50,983 INFO 127.0.0.1 - - [03/Mar/2025 01:53:50] "OPTIONS /runs HTTP/1.1" 200 -
+2025-03-03 01:56:01,702 INFO 127.0.0.1 - - [03/Mar/2025 01:56:01] "POST /runs HTTP/1.1" 200 -
+2025-03-03 01:56:01,765 INFO 127.0.0.1 - - [03/Mar/2025 01:56:01] "[33mGET /prices/1 HTTP/1.1[0m" 404 -
+2025-03-03 01:56:01,769 INFO 127.0.0.1 - - [03/Mar/2025 01:56:01] "OPTIONS /sensitivity/visualization HTTP/1.1" 200 -
+2025-03-03 01:56:01,769 INFO 127.0.0.1 - - [03/Mar/2025 01:56:01] "[33mGET /stream_prices/1 HTTP/1.1[0m" 404 -
+2025-03-03 01:56:01,800 INFO 127.0.0.1 - - [03/Mar/2025 01:56:01] "POST /sensitivity/visualization HTTP/1.1" 200 -
+2025-03-03 02:00:05,891 INFO 127.0.0.1 - - [03/Mar/2025 02:00:05] "OPTIONS /runs HTTP/1.1" 200 -
+2025-03-03 02:02:24,865 INFO 127.0.0.1 - - [03/Mar/2025 02:02:24] "POST /runs HTTP/1.1" 200 -
+2025-03-03 02:02:24,911 INFO 127.0.0.1 - - [03/Mar/2025 02:02:24] "[33mGET /prices/1 HTTP/1.1[0m" 404 -
+2025-03-03 02:02:24,927 INFO 127.0.0.1 - - [03/Mar/2025 02:02:24] "OPTIONS /sensitivity/visualization HTTP/1.1" 200 -
+2025-03-03 02:02:24,943 INFO 127.0.0.1 - - [03/Mar/2025 02:02:24] "[33mGET /stream_prices/1 HTTP/1.1[0m" 404 -
+2025-03-03 02:02:24,958 INFO 127.0.0.1 - - [03/Mar/2025 02:02:24] "POST /sensitivity/visualization HTTP/1.1" 200 -
+2025-03-03 02:05:29,706 INFO  * Detected change in 'C:\\Users\\Mohse\\OneDrive\\Desktop\\Milestone4 - Copy\\backend\\sensitivity_analysis_manager.py', reloading
+2025-03-03 02:05:29,788 INFO  * Restarting with stat
+2025-03-03 02:05:30,428 INFO Logging configured correctly - Main logs going to: C:\Users\Mohse\OneDrive\Desktop\Milestone4 - Copy\backend\Logs\RUN.log
+2025-03-03 02:05:30,471 WARNING  * Debugger is active!
+2025-03-03 02:05:30,478 INFO  * Debugger PIN: 119-059-632
+2025-03-03 02:06:30,507 INFO  * Detected change in 'C:\\Users\\Mohse\\OneDrive\\Desktop\\Milestone4 - Copy\\backend\\sensitivity_analysis_manager.py', reloading
+2025-03-03 02:06:30,577 INFO  * Restarting with stat
+2025-03-03 02:06:31,454 INFO Logging configured correctly - Main logs going to: C:\Users\Mohse\OneDrive\Desktop\Milestone4 - Copy\backend\Logs\RUN.log
+2025-03-03 02:06:31,491 WARNING  * Debugger is active!
+2025-03-03 02:06:31,506 INFO  * Debugger PIN: 119-059-632
+2025-03-03 02:07:48,308 INFO  * Detected change in 'C:\\Users\\Mohse\\OneDrive\\Desktop\\Milestone4 - Copy\\backend\\sensitivity_analysis_manager.py', reloading
+2025-03-03 02:07:48,392 INFO  * Restarting with stat
+2025-03-03 02:07:50,024 INFO Logging configured correctly - Main logs going to: C:\Users\Mohse\OneDrive\Desktop\Milestone4 - Copy\backend\Logs\RUN.log
+2025-03-03 02:07:50,182 WARNING  * Debugger is active!
+2025-03-03 02:07:50,191 INFO  * Debugger PIN: 119-059-632
+2025-03-03 02:09:20,353 INFO  * Detected change in 'C:\\Users\\Mohse\\OneDrive\\Desktop\\Milestone4 - Copy\\backend\\sensitivity_analysis_manager.py', reloading
+2025-03-03 02:09:20,417 INFO  * Restarting with stat
+2025-03-03 02:09:22,650 INFO Logging configured correctly - Main logs going to: C:\Users\Mohse\OneDrive\Desktop\Milestone4 - Copy\backend\Logs\RUN.log
+2025-03-03 02:09:23,189 WARNING  * Debugger is active!
+2025-03-03 02:09:23,199 INFO  * Debugger PIN: 119-059-632
+2025-03-03 02:10:25,532 INFO 127.0.0.1 - - [03/Mar/2025 02:10:25] "OPTIONS /runs HTTP/1.1" 200 -
+2025-03-03 02:12:41,865 INFO 127.0.0.1 - - [03/Mar/2025 02:12:41] "POST /runs HTTP/1.1" 200 -
+2025-03-03 02:12:41,912 INFO 127.0.0.1 - - [03/Mar/2025 02:12:41] "[33mGET /prices/1 HTTP/1.1[0m" 404 -
+2025-03-03 02:12:41,931 INFO 127.0.0.1 - - [03/Mar/2025 02:12:41] "OPTIONS /sensitivity/visualization HTTP/1.1" 200 -
+2025-03-03 02:12:41,931 INFO 127.0.0.1 - - [03/Mar/2025 02:12:41] "[33mGET /stream_prices/1 HTTP/1.1[0m" 404 -
+2025-03-03 02:12:41,947 INFO 127.0.0.1 - - [03/Mar/2025 02:12:41] "POST /sensitivity/visualization HTTP/1.1" 200 -
+2025-03-03 02:19:02,961 INFO  * Detected change in 'C:\\Users\\Mohse\\OneDrive\\Desktop\\Milestone4 - Copy\\backend\\sensitivity_logging.py', reloading
+2025-03-03 02:19:03,038 INFO  * Restarting with stat
+2025-03-03 02:19:05,770 INFO Logging configured correctly - Main logs going to: C:\Users\Mohse\OneDrive\Desktop\Milestone4 - Copy\backend\Logs\RUN.log
+2025-03-03 02:19:05,986 WARNING  * Debugger is active!
+2025-03-03 02:19:05,986 INFO  * Debugger PIN: 119-059-632
+2025-03-03 02:19:29,143 INFO  * Detected change in 'C:\\Users\\Mohse\\OneDrive\\Desktop\\Milestone4 - Copy\\backend\\sensitivity_logging.py', reloading
+2025-03-03 02:19:29,276 INFO  * Restarting with stat
+2025-03-03 02:19:30,575 INFO Logging configured correctly - Main logs going to: C:\Users\Mohse\OneDrive\Desktop\Milestone4 - Copy\backend\Logs\RUN.log
+2025-03-03 02:19:30,659 WARNING  * Debugger is active!
+2025-03-03 02:19:30,659 INFO  * Debugger PIN: 119-059-632
+2025-03-03 02:19:54,540 INFO  * Detected change in 'C:\\Users\\Mohse\\OneDrive\\Desktop\\Milestone4 - Copy\\backend\\sensitivity_logging.py', reloading
+2025-03-03 02:19:54,613 INFO  * Restarting with stat
+2025-03-03 02:19:55,500 INFO Logging configured correctly - Main logs going to: C:\Users\Mohse\OneDrive\Desktop\Milestone4 - Copy\backend\Logs\RUN.log
+2025-03-03 02:19:55,545 WARNING  * Debugger is active!
+2025-03-03 02:19:55,552 INFO  * Debugger PIN: 119-059-632
+2025-03-03 02:21:11,884 INFO  * Detected change in 'C:\\Users\\Mohse\\OneDrive\\Desktop\\Milestone4 - Copy\\backend\\sensitivity_analysis_manager.py', reloading
+2025-03-03 02:21:11,938 INFO  * Restarting with stat
+2025-03-03 02:21:12,545 INFO Logging configured correctly - Main logs going to: C:\Users\Mohse\OneDrive\Desktop\Milestone4 - Copy\backend\Logs\RUN.log
+2025-03-03 02:21:12,600 WARNING  * Debugger is active!
+2025-03-03 02:21:12,608 INFO  * Debugger PIN: 119-059-632
+2025-03-03 02:22:52,569 INFO  * Detected change in 'C:\\Users\\Mohse\\OneDrive\\Desktop\\Milestone4 - Copy\\backend\\API_endpoints_and_controllers\\Calculations_and_Sensitivity.py', reloading
+2025-03-03 02:22:52,720 INFO  * Restarting with stat