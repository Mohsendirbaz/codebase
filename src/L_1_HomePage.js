import { useEffect, useState } from 'react';
import { VersionStateProvider, useVersionState } from './contexts/VersionStateContext';
import { Tab, TabList, TabPanel, Tabs } from 'react-tabs';
import 'react-tabs/style/react-tabs.css';
import CustomizableImage from './CustomizableImage';
import CustomizableTable from './CustomizableTable';
import ExtendedScaling from './extended_scaling/ExtendedScaling';
<<<<<<< HEAD
import FactEngine from './FactEngine';
import FactEngineAdmin from './FactEngineAdmin';
=======
>>>>>>> 43dbe0c6
import FormHeader from './FormHeader.js';
import './label.css';
import GeneralFormConfig from './GeneralFormConfig.js';
import Popup from './Popup.js';
import './L_1_HomePage.CSS/L_1_HomePage1.css';
import './L_1_HomePage.CSS/L_1_HomePage2.css';
import './L_1_HomePage.CSS/L_1_HomePage3.css';
import './L_1_HomePage.CSS/L_1_HomePage4.css';
import './L_1_HomePage.CSS/L_1_HomePage5.css';
import './L_1_HomePage.CSS/L_1_HomePage6.css';
import './L_1_HomePage.CSS/L_1_HomePage_AboutUs.css';
import './L_1_HomePage.CSS/L_1_HomePage_buttons.css';
import './L_1_HomePage.CSS/L_1_HomePage_monitoring.css';
import './L_1_HomePage.CSS/L_1_HomePage_selectors.css';
<<<<<<< HEAD
import './L_1_HomePage.CSS/L_1_HomePage_FactEngine.css';
import './L_1_HomePage.CSS/L_1_HomePage_FactAdmin.css';
import './styles/neumorphic-tabs.css';
import './styles/dark-theme.css';
import './styles/normal-theme.css';
import './styles/creative-theme.css';
=======
import './styles/neumorphic-tabs.css';
>>>>>>> 43dbe0c6
import PropertySelector from './PropertySelector.js';
import MultiVersionSelector from './MultiVersionSelector.js';
import TodoList from './TodoList.js';
import VersionSelector from './VersionSelector.js';
import ModelZone from './components/model/ModelZone';
import VersionControl from './components/version/VersionControl';
import EditableHierarchicalList from './Editable';
import SpatialTransformComponent from './naturalmotion';
import SensitivityAnalysis from './components/SensitivityAnalysis';
import useFormValues from './useFormValues.js';
import TestingZone from './components/TestingZone';
import CalculationMonitor from './components/CalculationMonitor';
<<<<<<< HEAD
import SensitivityMonitor from './components/SensitivityMonitor';
import ConfigurationMonitor from './components/ConfigurationMonitor';
const L_1_HomePageContent = () => {
    const { selectedVersions, version: contextVersion, setVersion: setContextVersion } = useVersionState();
    const [activeTab, setActiveTab] = useState('Input');
=======
import EnhancedSensitivityIntegration from './components/EnhancedSensitivityIntegration';
const L_1_HomePageContent = () => {
    const { selectedVersions, version: contextVersion, setVersion: setContextVersion } = useVersionState();
    const [activeTab, setActiveTab] = useState('AboutUs');
>>>>>>> 43dbe0c6
    const [activeSubTab, setActiveSubTab] = useState('ProjectConfig');
    const [selectedProperties, setSelectedProperties] = useState([]);
    const [season, setSeason] = useState('winter');
    const [S, setS] = useState(() => {
        const initialS = {};
        for (let i = 10; i <= 79; i++) {
            initialS[`S${i}`] = {
                mode: null,
                values: [],
                enabled: false,
                compareToKey: '',
                comparisonType: null,
<<<<<<< HEAD
=======
                waterfall: false,
                bar: false,
                point: false,
            };
        }
        
        // Enable and configure S34-S38
        for (let i = 34; i <= 38; i++) {
            initialS[`S${i}`] = {
                ...initialS[`S${i}`],
                mode: 'symmetrical',
                values: [20],
                enabled: true,
                compareToKey: 'S13',
                comparisonType: 'primary',
                waterfall: true,
                bar: true,
                point: true,
>>>>>>> 43dbe0c6
            };
        }
        
        return initialS;
    });

    // Loading States
    const [loadingStates, setLoadingStates] = useState({
        html: false,
        csv: false,
        plots: false,
    });
    const [contentLoaded, setContentLoaded] = useState({});
    const [iframesLoaded, setIframesLoaded] = useState({});
    const [imagesLoaded, setImagesLoaded] = useState({});

    // Content Loading States
    const [contentLoadingState, setContentLoadingState] = useState({
        csv: false,
        html: false,
        plots: false,
        iframes: {},
        images: {},
        content: {},
    });

    // Effect for tab transitions
    useEffect(() => {
        setContentLoadingState((prev) => ({
            ...prev,
            csv: activeTab === 'Case1',
            html: activeTab === 'Case2',
            plots: activeTab === 'Case3',
            iframes: {},
            images: {},
            content: {},
        }));
    }, [activeTab]);

    // Effect for content loading
    useEffect(() => {
        if (contentLoadingState.csv || contentLoadingState.html || contentLoadingState.plots) {
            const timer = setTimeout(() => {
                setContentLoadingState((prev) => ({
                    ...prev,
                    content: { ...prev.content, [activeTab]: true },
                }));
            }, 100);
            return () => clearTimeout(timer);
        }
    }, [contentLoadingState.csv, contentLoadingState.html, contentLoadingState.plots, activeTab]);

    // Theme management
    useEffect(() => {
        // Remove all theme classes
        document.documentElement.classList.remove('dark-theme', 'normal-theme', 'creative-theme');
        
        // Map season to theme class
        const themeMap = {
            'dark': 'dark-theme',
            'winter': 'normal-theme',
            'fall': 'creative-theme'
        };
        
        // Add the appropriate theme class
        document.documentElement.classList.add(themeMap[season]);
        
        // Set data-theme attribute for backward compatibility
        document.documentElement.setAttribute('data-theme', season);
        
        // Apply theme-specific colors
        if (season === 'dark') {
            document.documentElement.style.setProperty('--primary-color', '#1a237e'); // Rich dark blue
        } else if (season === 'fall') {
            document.documentElement.style.setProperty('--primary-color', '#8a2be2'); // Vibrant purple
        } else {
            document.documentElement.style.setProperty('--primary-color', '#4a90e2'); // Clean blue
        }
    }, [season]);

    const { formValues, handleInputChange, handleReset, setFormValues } = useFormValues();
    const [version, setVersion] = useState('1');
    const [versionExtension, setVersionExtension] = useState('1');
    const [batchRunning, setBatchRunning] = useState(false);
    const [analysisRunning, setAnalysisRunning] = useState(false);
    const [monitoringActive, setMonitoringActive] = useState(false);
    const [csvFiles, setCsvFiles] = useState([]);
    const [subTab, setSubTab] = useState('');
    const [albumImages, setAlbumImages] = useState({});
    const [selectedAlbum, setSelectedAlbum] = useState('');
    const [albumHtmls, setAlbumHtmls] = useState({});
    const [selectedHtml, setSelectedHtml] = useState('');
    const [remarks, setRemarks] = useState('off');
    const [customizedFeatures, setcustomizedFeatures] = useState('off');
    const [selectedCalculationOption, setSelectedCalculationOption] = useState('calculateForPrice');
    const [target_row, settarget_row] = useState('20');
    const [calculatedPrices, setCalculatedPrices] = useState({});
    const [baseCosts, setBaseCosts] = useState([]);
    const [scalingGroups, setScalingGroups] = useState([]);
    const [collapsedTabs, setCollapsedTabs] = useState({});
    const [isToggleSectionOpen, setIsToggleSectionOpen] = useState(false);
    const [showPopup, setShowPopup] = useState(false);
    const [popupPosition, setPopupPosition] = useState({ top: 0, left: 0 });
    // Extract base costs from Process2Config values
    useEffect(() => {
        const process2Costs = Object.entries(formValues)
            .filter(([key, value]) => key.includes('Amount5'))
            .map(([key, value]) => ({
                id: key,
                label: value.label || 'Unnamed Cost',
                baseValue: parseFloat(value.value) || 0,
            }));
        setBaseCosts(process2Costs);
    }, [formValues]);

    const handleScaledValuesChange = (scaledValues) => {
        console.log('Scaled values:', scaledValues);
    };

    const handleScalingGroupsChange = (newGroups) => {
        setScalingGroups(newGroups);
    };

    const toggleTabCollapse = (tabId) => {
        setCollapsedTabs((prev) => ({
            ...prev,
            [tabId]: !prev[tabId],
        }));
    };

    const loadConfiguration = async (version) => {
        try {
            const response = await fetch('http://localhost:5000/load_configuration', {
                method: 'POST',
                headers: {
                    'Content-Type': 'application/json',
                },
                body: JSON.stringify({ version }),
            });

            if (!response.ok) {
                throw new Error(`HTTP error! status: ${response.status}`);
            }

            const data = await response.json();
            const { filteredValues } = data;

            filteredValues.forEach((item) => {
                let { id, value, remarks } = item;
                if (typeof value === 'string') {
                    value = value.trim().replace(/^"|"$/g, '');
                    value = isNaN(value) ? value : parseFloat(value);
                }

                setFormValues((prevValues) => ({
                    ...prevValues,
                    [id]: {
                        ...prevValues[id],
                        value: typeof value === 'number' ? value : prevValues[id].value,
                        remarks: remarks !== undefined ? remarks : prevValues[id].remarks,
                    },
                }));
            });

            console.log('Updated formValues:', formValues);
        } catch (error) {
            console.error('Error loading configuration:', error);
        }
    };

    const handleOptionChange = (event) => {
        setSelectedCalculationOption(event.target.value);
    };

    const handleTargetRowChange = (event) => {
        settarget_row(event.target.value);
    };

    const toggleRemarks = () => {
        setRemarks((prevState) => (prevState === 'off' ? 'on' : 'off'));
    };

    const toggleCustomizedFeatures = () => {
        setcustomizedFeatures((prevState) => (prevState === 'off' ? 'on' : 'off'));
    };

    // State to track refresh operations
    const [isRefreshing, setIsRefreshing] = useState(false);
    
    const handleRefresh = () => {
        // Store the current version
        const currentVersion = version;
        
        // Set refreshing state to true
        setIsRefreshing(true);
        
        // Force a re-fetch by setting a different version temporarily
        // Using '0' instead of empty string to ensure it's a valid version number
        setVersion('0');
        
        // Set it back to the current version after a short delay
        setTimeout(() => {
            setVersion(currentVersion);
            setIsRefreshing(false);
        }, 100);
    };

    const updatePrice = (version, price) => {
        setCalculatedPrices((prevPrices) => ({
            ...prevPrices,
            [version]: price,
        }));
    };

    // States for F1-F5 and V1-V10
    const [F, setF] = useState({ F1: 'on', F2: 'on', F3: 'on', F4: 'on', F5: 'on' });
    const [V, setV] = useState({
        V1: 'on',
        V2: 'off',
        V3: 'off',
        V4: 'off',
        V5: 'off',
        V6: 'off',
        V7: 'off',
        V8: 'off',
        V9: 'off',
        V10: 'off',
    });

    const handleThemeChange = (newSeason) => {
        const themeRibbon = document.querySelector('.theme-ribbon');
        const currentLogo = document.querySelector('.logo-container img.active');
        const newLogo = document.querySelector(
            `.logo-container img[alt="${newSeason === 'winter' ? 'MU Logo' : newSeason === 'fall' ? 'US Biomass Logo' : 'Blue Parrot Logo'}"]`
        );
        const buttons = document.querySelectorAll('.theme-button');
        const targetButton =
            newSeason === 'dark' ? buttons[2] : newSeason === 'fall' ? buttons[0] : buttons[1];

        if (themeRibbon && themeRibbon.classList.contains('theme-transition')) {
            return;
        }

        if (themeRibbon) {
            const targetButtonRect = targetButton?.getBoundingClientRect();
            const ribbonRect = themeRibbon.getBoundingClientRect();
            const creativeButton = buttons[0]?.getBoundingClientRect();

            if (targetButtonRect && ribbonRect && creativeButton) {
                const startX = ribbonRect.right - targetButtonRect.right + 35;
                const startY = ribbonRect.bottom - targetButtonRect.bottom;
                const endX = ribbonRect.right - creativeButton.right + 35;
                const endY = ribbonRect.bottom - creativeButton.bottom;

                themeRibbon.style.setProperty('--glow-start-x', `${startX}px`);
                // Calculate horizontal and vertical distances for diagonal movement
                themeRibbon.style.setProperty('--glow-start-y', `${startY}px`);
                themeRibbon.style.setProperty('--glow-end-x', `${endX}px`);
                themeRibbon.style.setProperty('--glow-end-y', `${endY}px`);

                // Set position variables for the glow effect
                themeRibbon.style.setProperty('--glow-start-x', `${startX}px`);
                themeRibbon.style.setProperty('--glow-start-y', `${startY}px`);
                themeRibbon.style.setProperty('--glow-end-x', `${endX}px`);
                themeRibbon.style.setProperty('--glow-end-y', `${endY}px`);
                themeRibbon.style.setProperty('--transition-duration', '1.2s');
            }

            // Add transition classes with proper timing
            requestAnimationFrame(() => {
                themeRibbon.classList.add(newSeason === 'dark' ? 'to-dark' : 'to-light');
                themeRibbon.classList.add('theme-transition');

                // Handle logo transition with proper timing
                if (currentLogo) {
                    currentLogo.classList.add('fade-out');
                    currentLogo.classList.remove('active');
                }

                // Delay the new logo appearance to sync with the theme transition
                if (newLogo) {
                    setTimeout(() => {
                        newLogo.classList.add('active');
                    }, 300);
                }

                // Clean up classes after all transitions complete
                setTimeout(() => {
                    themeRibbon.classList.remove('theme-transition', 'to-dark', 'to-light');
                    if (currentLogo) {
                        currentLogo.classList.remove('fade-out');
                    }
                }, 1200);
            });
        }

        // Update theme state
        setSeason(newSeason);
        document.body.className = newSeason;

        // Apply theme-specific styles
        if (newSeason === 'dark') {
            document.documentElement.style.setProperty('--primary-color', '#1a237e'); // Rich dark blue
        } else if (newSeason === 'fall') {
            document.documentElement.style.setProperty('--primary-color', '#8a2be2'); // Vibrant purple
        } else {
            document.documentElement.style.setProperty('--primary-color', '#4a90e2'); // Clean blue
        }
    };

    const toggleF = (key) => {
        setF((prev) => ({
            ...prev,
            [key]: prev[key] === 'off' ? 'on' : 'off',
        }));
    };

    const toggleV = (key) => {
        setV((prev) => ({
            ...prev,
            [key]: prev[key] === 'off' ? 'on' : 'off',
        }));
    };

    const createNewBatch = async () => {
        setBatchRunning(true);
        try {
            const response = await fetch('http://127.0.0.1:8001/create_new_batch', {
                method: 'POST',
                headers: {
                    'Content-Type': 'application/json',
                },
            });

            const result = await response.json();
            if (response.ok) {
                console.log(result.message);
                console.log('New Batch Number:', result.NewBatchNumber);
                setVersion(result.NewBatchNumber); // Update the version state with the new batch number
            } else {
                console.error(result.error);
            }
        } catch (error) {
            console.error('Batch creation failed', error);
        } finally {
            setBatchRunning(false);
        }
    };

    const RemoveBatch = async () => {
        try {
            const response = await fetch('http://127.0.0.1:7001/Remove_batch', {
                method: 'POST',
                headers: {
                    'Content-Type': 'application/json',
                },
                body: JSON.stringify({ version }),
            });
            const result = await response.json();
            if (response.ok) {
                setVersion(result.max_version); // Update the version state with the max batch number
            } else {
                console.error('Batch removal failed');
            }
        } catch (error) {
            console.error('Error during batch removal:', error);
        }
    };

    const checkAndCreateUploads = async () => {
        setAnalysisRunning(true);
        try {
            const response = await fetch('http://127.0.0.1:8007/check_and_create_uploads', {
                method: 'POST',
            });
            const result = await response.json();
            if (response.ok) {
                console.log(result.message);
            } else {
                console.error(result.error);
            }
        } catch (error) {
            console.error('Analysis failed', error);
        } finally {
            setAnalysisRunning(false);
        }
    };

    /**
     * Runs Cash Flow Analysis (CFA) calculations for selected versions
     * Sends configuration parameters to the backend and processes the response
     */
    const handleRun = async () => {
        // Set loading state and reset previous results
        setAnalysisRunning(true);
        setCalculatedPrices({});

        try {
            // Prepare request payload with all necessary parameters
            const requestPayload = {
                selectedVersions,
                selectedV: V,
                selectedF: F,
                selectedCalculationOption,
                targetRow: target_row,
                SenParameters: S,
            };

            console.log('Running CFA with parameters:', requestPayload);

            // Make API request to run calculations
            const response = await fetch('http://127.0.0.1:5007/run', {
                method: 'POST',
                headers: { 'Content-Type': 'application/json' },
                body: JSON.stringify(requestPayload),
            });

            // Process the response
            if (!response.ok) {
                const errorData = await response.json();
                throw new Error(errorData.error || 'Failed to run calculation');
            }

            const result = await response.json();
            console.log('Calculation completed successfully:', result);

            // If price calculation was selected, fetch the calculated prices
            if (selectedCalculationOption === 'calculateForPrice') {
                await fetchCalculatedPrices();
            }

            // Start real-time monitoring if calculation was successful
            if (result.status === 'success') {
                startRealTimeMonitoring();
            }
        } catch (error) {
            console.error('Error during CFA calculation:', error);
            // Could add user notification here
        } finally {
            setAnalysisRunning(false);
        }
    };
<<<<<<< HEAD

    /**
     * Fetches calculated prices for all selected versions
     * This is a separate function to keep the main handleRun function focused
     */
    const fetchCalculatedPrices = async () => {
        try {
            // For each selected version, fetch the calculated price
            for (const version of selectedVersions) {
                const priceResponse = await fetch(`http://127.0.0.1:5007/price/${version}`);
                
                if (priceResponse.ok) {
                    const priceData = await priceResponse.json();
                    updatePrice(version, priceData.price);
                    console.log(`Fetched price for version ${version}:`, priceData.price);
                }
            }
        } catch (error) {
            console.error('Error fetching calculated prices:', error);
        }
    };

    /**
=======

    /**
     * Fetches calculated prices for all selected versions
     * This is a separate function to keep the main handleRun function focused
     */
    const fetchCalculatedPrices = async () => {
        try {
            // For each selected version, fetch the calculated price
            for (const version of selectedVersions) {
                const priceResponse = await fetch(`http://127.0.0.1:5007/price/${version}`);
                
                if (priceResponse.ok) {
                    const priceData = await priceResponse.json();
                    updatePrice(version, priceData.price);
                    console.log(`Fetched price for version ${version}:`, priceData.price);
                }
            }
        } catch (error) {
            console.error('Error fetching calculated prices:', error);
        }
    };

    /**
>>>>>>> 43dbe0c6
     * Starts real-time monitoring of calculation progress
     * This function connects to a stream for live updates from the calculation process
     */
    const startRealTimeMonitoring = () => {
        // Close any existing stream connections
        if (window.calculationEventSource) {
            window.calculationEventSource.close();
        }

        // For each selected version, set up a stream connection
        selectedVersions.forEach(version => {
            // Create a new EventSource connection for streaming updates
            const eventSource = new EventSource(`http://127.0.0.1:5007/stream_price/${version}`);
            window.calculationEventSource = eventSource;

            // Handle incoming messages
            eventSource.onmessage = (event) => {
                try {
                    const data = JSON.parse(event.data);
                    console.log(`Real-time update for version ${version}:`, data);
                    
                    // Update price if available
                    if (data.price) {
                        updatePrice(version, data.price);
                    }
                    
                    // Close the stream if the backend signals completion
                    if (data.complete) {
                        console.log(`Completed streaming for version ${version}`);
                        eventSource.close();
                    }
                } catch (error) {
                    console.error('Error processing stream data:', error);
                }
            };

            // Handle errors
            eventSource.onerror = (error) => {
                console.error(`Error in calculation stream for version ${version}:`, error);
                eventSource.close();
            };
        });
        
        /* 
        // FUTURE ENHANCEMENTS (commented placeholders):
        // - Add progress indicators for each calculation step
        // - Implement real-time visualization updates
        // - Display performance metrics during calculation
        // - Show memory usage statistics
        // - Track and display error rates
        // - Provide estimated completion time
        */
    };


    const handleRuns = async () => {
        // Set loading state and reset previous results
        setAnalysisRunning(true);
        setCalculatedPrices({});
    
        try {
            // Prepare request payload with all necessary parameters
            const requestPayload = {
                selectedVersions,
                selectedV: V,
                selectedF: F,
                selectedCalculationOption,
                targetRow: target_row,
                SenParameters: S,
            };
    
            console.log('Running CFA with parameters:', requestPayload);
            
            // STEP 1: First generate and save sensitivity configurations
            console.log('Step 1: Generating sensitivity configurations...');
<<<<<<< HEAD
            const configResponse = await fetch('http://127.0.0.1:25007/sensitivity/configure', {
=======
            const configResponse = await fetch('http://127.0.0.1:25007/enhanced/sensitivity/configure', {
>>>>>>> 43dbe0c6
                method: 'POST',
                headers: { 'Content-Type': 'application/json' },
                body: JSON.stringify(requestPayload),
            });
            
            // Check if configuration was successful
            if (!configResponse.ok) {
                const configErrorData = await configResponse.json();
                throw new Error(configErrorData.error || 'Failed to generate sensitivity configurations');
            }
            
            const configResult = await configResponse.json();
            console.log('Sensitivity configurations generated successfully:', configResult);
            
            // STEP 2: Now run the calculations
            console.log('Step 2: Running CFA calculations...');
<<<<<<< HEAD
            const response = await fetch('http://127.0.0.1:25007/runs', {
=======
            const response = await fetch('http://127.0.0.1:25007/enhanced/runs', {
>>>>>>> 43dbe0c6
                method: 'POST',
                headers: { 'Content-Type': 'application/json' },
                body: JSON.stringify(requestPayload),
            });
    
            // Process the response
            if (!response.ok) {
                const errorData = await response.json();
                throw new Error(errorData.error || 'Failed to run calculation');
            }
    
            const result = await response.json();
            console.log('Calculation completed successfully:', result);
    
            // If price calculation was selected, fetch the calculated prices
            if (selectedCalculationOption === 'calculateForPrice') {
                await fetchCalculatedPrices_s();
            }
    
            // Start real-time monitoring if calculation was successful
            if (result.status === 'success') {
                startRealTimeMonitoring_s();
                
                // STEP 3: Fetch sensitivity visualization data
                try {
                    console.log('Step 3: Fetching sensitivity visualization data...');
                    
<<<<<<< HEAD
                    const visualizationResponse = await fetch('http://127.0.0.1:25007/sensitivity/visualize', {
=======
                    const visualizationResponse = await fetch('http://127.0.0.1:25007/enhanced/sensitivity/visualize', {
>>>>>>> 43dbe0c6
                        method: 'POST',
                        headers: { 'Content-Type': 'application/json' },
                        body: JSON.stringify(requestPayload), // Reuse the same payload
                    });
                    
                    if (visualizationResponse.ok) {
                        const visualizationData = await visualizationResponse.json();
                        console.log('Visualization data received:', visualizationData);
                        
                        // Store visualization data in state or process it as needed
                        // For example, you could add a setSensitivityVisualizations state setter
                        // setSensitivityVisualizations(visualizationData);
                    } else {
                        console.warn('Visualization endpoint returned non-OK response:', 
                                    await visualizationResponse.text());
                    }
                } catch (vizError) {
                    console.error('Error fetching sensitivity visualizations:', vizError);
                    // Don't throw this error - we don't want it to affect the main flow
                }
            }
        } catch (error) {
            console.error('Error during CFA calculation:', error);
            // Could add user notification here
        } finally {
            setAnalysisRunning(false);
        }
    };
    
    /**
     * Fetches calculated prices for all selected versions
     * This is a separate function to keep the main handleRun function focused
     */
    const fetchCalculatedPrices_s = async () => {
        try {
            // For each selected version, fetch the calculated price
            for (const version of selectedVersions) {
                const priceResponse = await fetch(`http://127.0.0.1:25007/prices/${version}`);
                
                if (priceResponse.ok) {
                    const priceData = await priceResponse.json();
                    updatePrice(version, priceData.price);
                    console.log(`Fetched price for version ${version}:`, priceData.price);
                }
            }
        } catch (error) {
            console.error('Error fetching calculated prices:', error);
        }
    };
    
    /**
     * Starts real-time monitoring of calculation progress
     * This function connects to a stream for live updates from the calculation process
     */
    const startRealTimeMonitoring_s = () => {
        // Close any existing stream connections
        if (window.calculationEventSource) {
            window.calculationEventSource.close();
        }
    
        // For each selected version, set up a stream connection
        selectedVersions.forEach(version => {
            // Create a new EventSource connection for streaming updates
            const eventSource = new EventSource(`http://127.0.0.1:25007/stream_prices/${version}`);
            window.calculationEventSource = eventSource;
    
            // Handle incoming messages
            eventSource.onmessage = (event) => {
                try {
                    const data = JSON.parse(event.data);
                    console.log(`Real-time update for version ${version}:`, data);
                    
                    // Update price if available
                    if (data.price) {
                        updatePrice(version, data.price);
                    }
                    
                    // Close the stream if the backend signals completion
                    if (data.complete) {
                        console.log(`Completed streaming for version ${version}`);
                        eventSource.close();
                    }
                } catch (error) {
                    console.error('Error processing stream data:', error);
                }
            };
    
            // Handle errors
            eventSource.onerror = (error) => {
                console.error(`Error in calculation stream for version ${version}:`, error);
                eventSource.close();
            };
        });
        
        /*
        // FUTURE ENHANCEMENTS (commented placeholders):
        // - Add progress indicators for each calculation step
        // - Implement real-time visualization updates
        // - Display performance metrics during calculation
        // - Show memory usage statistics
        // - Track and display error rates
        // - Provide estimated completion time
        */
    };
    


    const handleRunPNG = async () => {
        setAnalysisRunning(true);
        try {
            // Always use current version if no versions selected
            const versions = selectedVersions.length > 0 ? selectedVersions : [version];
            
            // Ensure current version is included
            if (!versions.includes(version)) {
                versions.push(version);
            }

            const response = await fetch('http://127.0.0.1:5008/generate_png_plots', {
                method: 'POST',
                headers: {
                    'Content-Type': 'application/json',
                },
                body: JSON.stringify({
                    selectedVersions: versions,
                    selectedProperties: selectedProperties || [], // Ensure array even if empty
                    remarks,
                    customizedFeatures,
                    S: {} // Empty sensitivity params for now
                }),
            });

            if (!response.ok) {
                throw new Error(`HTTP error! status: ${response.status}`);
            }

            // Wait a bit for plots to be generated
            await new Promise(resolve => setTimeout(resolve, 1000));

            // Trigger a refresh of the plots
            const plotsTab = document.querySelector('button.tab-button:nth-child(4)');
            if (plotsTab) {
                plotsTab.click();
            }
        } catch (error) {
            console.error('Error during PNG generation:', error);
        } finally {
            setAnalysisRunning(false);
        }
    };

    const handleRunSub = async () => {
        setAnalysisRunning(true);
        try {
            const response = await fetch('http://127.0.0.1:5009/runSub', {
                method: 'POST',
                headers: {
                    'Content-Type': 'application/json',
                },
                body: JSON.stringify({
                    selectedVersions,
                    selectedProperties,
                    remarks,
                    customizedFeatures,
                    selectedV: V,
                }),
            });

            if (!response.ok) {
                throw new Error(`HTTP error! status: ${response.status}`);
            }
        } catch (error) {
            console.error('Error during analysis:', error);
        } finally {
            setAnalysisRunning(false);
        }
    };

    const handleSubmitCompleteSet = async () => {
        const formItems = Object.keys(formValues)
            .filter((key) =>
                ['Amount1', 'Amount2', 'Amount3', 'Amount4', 'Amount5', 'Amount6', 'Amount7'].some((amt) =>
                    key.includes(amt)
                )
            )
            .map((key) => ({
                id: key,
                ...formValues[key],
            }));

        const filteredValues = formItems.map((item) => {
            const efficacyPeriod = formValues[item.id].efficacyPeriod || {};
            return {
                id: item.id,
                value: item.value,
                senParam: item.senParam,
                lifeStage: efficacyPeriod.lifeStage?.value,
                duration: efficacyPeriod.duration?.value,
                remarks: item.remarks || '',
            };
        });

        try {
            const response = await fetch(`http://127.0.0.1:3052/append/${version}`, {
                method: 'POST',
                headers: {
                    'Content-Type': 'application/json',
                },
                body: JSON.stringify({ filteredValues }),
            });

            if (!response.ok) {
                throw new Error(`HTTP error! status: ${response.status}`);
            }

            const result = await response.text();
            console.log(result);
        } catch (error) {
            console.error('Error during parameter submission:', error);
        }
    };

    // Fetch HTML files based on version
    useEffect(() => {
        const fetchHtmlFiles = async () => {
            // Skip API call if version is empty (during refresh)
            if (!version) {
                console.log('Skipping HTML fetch - version is empty (refresh in progress)');
                return;
            }
            
            try {
                console.log(`Fetching HTML files for version: ${version}`);
                const response = await fetch(`http://localhost:8009/api/album_html/${version}`);
                console.log(`Response status:`, response.status);
                
                if (!response.ok) {
                    throw new Error(`HTTP error! status: ${response.status}`);
                }
                
                const data = await response.json();
                console.log(`API response data:`, data);

                if (!data || data.length === 0) {
                    console.log(`No HTML files returned from API for version ${version}`);
                    setAlbumHtmls({});
                    return;
                }

                // Log the raw data to see what's being returned
                console.log(`Raw HTML data:`, data);
                
                // Check if data is an array and has elements
                if (!Array.isArray(data) || data.length === 0) {
                    console.log(`No HTML files returned from API for version ${version}`);
                    setAlbumHtmls({});
                    return;
                }
                
                // Log the first item in the data array
                console.log(`First HTML file:`, data[0]);
                
                // Check if the data has the expected structure
                if (!data[0].album || !data[0].content) {
                    console.log(`HTML data does not have the expected structure:`, data[0]);
                    setAlbumHtmls({});
                    return;
                }
                
                // Group HTML files by album
                const albumGroupedHtmls = data.reduce((acc, html) => {
                    const { album } = html;
                    if (!acc[album]) {
                        acc[album] = [];
                    }
                    acc[album].push(html);
                    return acc;
                }, {});

                console.log(`Grouped HTML files by album:`, albumGroupedHtmls);
                setAlbumHtmls(albumGroupedHtmls); // Update the HTML paths for the specified version

                // Automatically select the first album that has HTML files
                const firstAlbumWithHtml = Object.keys(albumGroupedHtmls)[0];
                console.log(`First album with HTML files:`, firstAlbumWithHtml);
                if (firstAlbumWithHtml) {
                    setSelectedHtml(firstAlbumWithHtml);
                    
                    // Log the HTML content of the first file in the first album
                    if (albumGroupedHtmls[firstAlbumWithHtml] && albumGroupedHtmls[firstAlbumWithHtml][0]) {
                        console.log(`HTML content of first file:`, albumGroupedHtmls[firstAlbumWithHtml][0].content);
                        console.log(`HTML content length:`, albumGroupedHtmls[firstAlbumWithHtml][0].content.length);
                    }
                }
            } catch (error) {
                console.error('Error fetching HTML files:', error);
                console.error('Error details:', error.message);
                setAlbumHtmls({});
            }
        };

        fetchHtmlFiles();
    }, [version]);

    const transformPathToUrlh = (filePath) => {
        // Normalize the file path to replace backslashes with forward slashes
        const normalizedPath = filePath.replace(/\\/g, '/');
<<<<<<< HEAD
=======
        const baseUrl = `http://localhost:3000/Original`;
>>>>>>> 43dbe0c6
        
        // Extract the batch version using a simpler regex that just looks for the number in Batch(X)
        const batchMatch = normalizedPath.match(/Batch\((\d+)\)/);
        if (!batchMatch) return normalizedPath; // If no batch number found, return original path
        
        const version = batchMatch[1];
        
        // Split the path by '/' to extract album and filename more reliably
        const pathParts = normalizedPath.split('/');
        
        // The HTML file should be the last part
        const fileName = pathParts[pathParts.length - 1];
        
        // The album should be the second-to-last directory
        const album = pathParts[pathParts.length - 2];
        
        // Construct the URL using the extracted parts
<<<<<<< HEAD
        // Use the Flask server that's serving the HTML files (port 8009)
        return `http://localhost:8009/static/html/${version}/${album}/${fileName}`;
=======
        return `${baseUrl}/Batch(${version})/Results(${version})/${album}/${fileName}`;
>>>>>>> 43dbe0c6
    };

    const transformAlbumName = (album) => {
        // Handle HTML_v1_2_PlotType format
        const htmlMatch = album.match(/HTML_v([\d_]+)_(.+)/);
        if (htmlMatch) {
            const versions = htmlMatch[1].replace(/_/g, ', ');
            const description = htmlMatch[2].replace(/_/g, ' ').replace(/([a-z])([A-Z])/g, '$1 $2');
<<<<<<< HEAD
            return `${description} for versions [${versions}] (Current: ${version})`;
        }
        
        // Handle legacy v1_2_PlotType_Plot format
        const legacyMatch = album.match(/v([\d_]+)_(.+?)(_Plot)?$/);
        if (legacyMatch) {
            const versions = legacyMatch[1].replace(/_/g, ', ');
            const description = legacyMatch[2].replace(/_/g, ' ').replace(/([a-z])([A-Z])/g, '$1 $2');
            return `${description} for versions [${versions}] (Current: ${version})`;
        }
        
        // Default formatting for other album names
        return `${album.replace(/_/g, ' ').replace(/([a-z])([A-Z])/g, '$1 $2')} (Version ${version})`;
=======
            return `${description} for versions [${versions}]`;
        }
        
        // Handle legacy v1_2_PlotType_Plot format
        const legacyMatch = album.match(/v([\d_]+)_(.+?)(_Plot)?$/);
        if (legacyMatch) {
            const versions = legacyMatch[1].replace(/_/g, ', ');
            const description = legacyMatch[2].replace(/_/g, ' ').replace(/([a-z])([A-Z])/g, '$1 $2');
            return `${description} for versions [${versions}]`;
        }
        
        // Default formatting for other album names
        return album.replace(/_/g, ' ').replace(/([a-z])([A-Z])/g, '$1 $2');
>>>>>>> 43dbe0c6
    };

    const renderHtmlContent = () => {
        if (!selectedHtml || !albumHtmls[selectedHtml]) return null;

        return albumHtmls[selectedHtml].map((html, index) => {
            return (
                <div key={index} className={`html-content ${iframesLoaded[index] ? 'loaded' : ''}`}>
                    <iframe
                        srcDoc={html.content}
                        style={{ margin: '10px', width: '100%', height: '600px', border: 'none' }}
                        onLoad={() => {
                            setIframesLoaded((prev) => ({ ...prev, [index]: true }));
                            console.log(`Iframe ${index} loaded successfully`);
                        }}
                        className={iframesLoaded[index] ? 'loaded' : ''}
                        title={`HTML Content ${index}`}
                        allowFullScreen={true}
                        allow="fullscreen"
                    />
                </div>
            );
        });
    };

    const renderCase2Content = () => {
        return (
            <div>
                <div className="version-input-container">
                    <input
                        id="versionNumber"
                        type="number"
                        className="version-input"
                        placeholder="1"
                        value={version}
                        onChange={handleVersionChange}
                    />
<<<<<<< HEAD
                    <button 
                        className="refresh-button"
                        onClick={handleRefresh}
                        title="Refresh visualization"
                    >
                        ↻
                    </button>
                </div>
                
                {(!albumHtmls || Object.keys(albumHtmls).length === 0) ? (
                    <div>No HTML files available</div>
                ) : (
                    <Tabs
                        selectedIndex={Object.keys(albumHtmls).indexOf(selectedHtml)}
                        onSelect={(index) => setSelectedHtml(Object.keys(albumHtmls)[index])}
                    >
                        <TabList>
                            {Object.keys(albumHtmls).map((album) => (
                                <Tab key={album}>{transformAlbumName(album)}</Tab>
                            ))}
                        </TabList>
                        {Object.keys(albumHtmls).map((album) => (
                            <TabPanel key={album}>{renderHtmlContent()}</TabPanel>
                        ))}
                    </Tabs>
                )}
=======
                </div>
                <Tabs
                    selectedIndex={Object.keys(albumHtmls).indexOf(selectedHtml)}
                    onSelect={(index) => setSelectedHtml(Object.keys(albumHtmls)[index])}
                >
                    <TabList>
                        {Object.keys(albumHtmls).map((album) => (
                            <Tab key={album}>{transformAlbumName(album)}</Tab>
                        ))}
                    </TabList>
                    {Object.keys(albumHtmls).map((album) => (
                        <TabPanel key={album}>{renderHtmlContent()}</TabPanel>
                    ))}
                </Tabs>
>>>>>>> 43dbe0c6
            </div>
        );
    };

    // Fetch album images based on version
    useEffect(() => {
        const fetchImages = async () => {
            // Skip API call if version is empty (during refresh)
            if (!version) {
                console.log('Skipping image fetch - version is empty (refresh in progress)');
                return;
            }
            
            try {
                console.log(`Fetching images for version: ${version}`);
                const response = await fetch(`http://localhost:8008/api/album/${version}`);
                if (!response.ok) {
                    throw new Error(`HTTP error! status: ${response.status}`);
                }
                const data = await response.json();

                // Group images by album
                const albumGroupedImages = data.reduce((acc, image) => {
                    const { album } = image;
                    if (!acc[album]) {
                        acc[album] = [];
                    }
                    acc[album].push(image);
                    return acc;
                }, {});

                setAlbumImages(albumGroupedImages); // Update the image paths for the specified version

                // Automatically select the first album that has images
                const firstAlbumWithImages = Object.keys(albumGroupedImages)[0];
                if (firstAlbumWithImages) {
                    setSelectedAlbum(firstAlbumWithImages);
                }
            } catch (error) {
                console.error('Error fetching images:', error);
            }
        };

        fetchImages();
    }, [version]);

    const transformPathToUrl = (filePath) => {
        // Normalize the file path to replace backslashes with forward slashes
        const normalizedPath = filePath.replace(/\\/g, '/');
        
        // Extract the batch version using a simpler regex that just looks for the number in Batch(X)
        const batchMatch = normalizedPath.match(/Batch\((\d+)\)/);
        if (!batchMatch) return normalizedPath; // If no batch number found, return original path
        
        const version = batchMatch[1];
        
        // Split the path by '/' to extract album and filename more reliably
        const pathParts = normalizedPath.split('/');
        
        // The PNG file should be the last part
        const fileName = pathParts[pathParts.length - 1];
        
        // The album should be the second-to-last directory
        const album = pathParts[pathParts.length - 2];
        
        // Construct the URL using the extracted parts
        return `http://localhost:5008/images/Batch(${version})/Results(${version})/${album}/${fileName}`;
    };

    const transformAlbumNamePlot = (album) => {
        // Handle organized album format (e.g., 1_2_PlotType_PlotAlbum)
        const organizedMatch = album.match(/([\d_]+)_(.+?)(_PlotAlbum)?$/);
        if (organizedMatch) {
            const versions = organizedMatch[1].replace(/_/g, ', ');
            const description = organizedMatch[2].replace(/_/g, ' ').replace(/([a-z])([A-Z])/g, '$1 $2');
<<<<<<< HEAD
            return `${description} for versions [${versions}] (Current: ${version})`;
=======
            return `${description} for versions [${versions}]`;
>>>>>>> 43dbe0c6
        }
        
        // Handle legacy format (e.g., AnnotatedStaticPlots)
        const legacyMatch = album.match(/([\d_]+)_(.+?)$/);
        if (legacyMatch) {
            const versions = legacyMatch[1].replace(/_/g, ', ');
            const description = legacyMatch[2].replace(/_/g, ' ').replace(/([a-z])([A-Z])/g, '$1 $2');
<<<<<<< HEAD
            return `${description} for versions [${versions}] (Current: ${version})`;
        }
        
        // Default formatting for other album names
        return `${album.replace(/_/g, ' ').replace(/([a-z])([A-Z])/g, '$1 $2')} (Version ${version})`;
=======
            return `${description} for versions [${versions}]`;
        }
        
        // Default formatting for other album names
        return album.replace(/_/g, ' ').replace(/([a-z])([A-Z])/g, '$1 $2');
>>>>>>> 43dbe0c6
    };

    const renderPlotContent1 = () => {
        if (!selectedAlbum || !albumImages[selectedAlbum]) return null;

        return albumImages[selectedAlbum].map((image, index) => {
            const imageUrl = transformPathToUrl(image.path);
            return (
                <div key={index} className={`plot-content ${imagesLoaded[index] ? 'loaded' : ''}`}>
                    <CustomizableImage
                        src={imageUrl}
                        alt={image.name}
                        width="600"
                        height="400"
                        style={{ margin: '10px' }}
                        onLoad={() => {
                            setImagesLoaded((prev) => ({ ...prev, [index]: true }));
                        }}
                        className={imagesLoaded[index] ? 'loaded' : ''}
                    />
                </div>
            );
        });
    };

    const renderCase3Content = () => {
        if (!albumImages || Object.keys(albumImages).length === 0)
            return <div>No PNG files available</div>;

        return (
            <div>
                <div className="version-input-container">
                    <input
                        id="versionNumber"
                        type="number"
                        className="version-input"
                        placeholder="1"
                        value={version}
                        onChange={handleVersionChange}
                    />
<<<<<<< HEAD
                    <button 
                        className="refresh-button"
                        onClick={handleRefresh}
                        title="Refresh visualization"
                    >
                        ↻
                    </button>
=======
>>>>>>> 43dbe0c6
                </div>
                <Tabs
                    selectedIndex={Object.keys(albumImages).indexOf(selectedAlbum)}
                    onSelect={(index) => setSelectedAlbum(Object.keys(albumImages)[index])}
                >
                    <TabList>
                        {Object.keys(albumImages).map((album) => (
                            <Tab key={album}>{transformAlbumNamePlot(album)}</Tab>
                        ))}
                    </TabList>
                    {Object.keys(albumImages).map((album) => (
                        <TabPanel key={album}>{renderPlotContent1()}</TabPanel>
                    ))}
                </Tabs>
            </div>
        );
    };

    // Fetch CSV files based on version
    useEffect(() => {
        const fetchCsvFiles = async () => {
            // Skip API call if version is empty (during refresh)
            if (!version) {
                console.log('Skipping CSV fetch - version is empty (refresh in progress)');
                return;
            }
            
            try {
                console.log(`Fetching CSV files for version: ${version}`);
                const response = await fetch(`http://localhost:8007/api/csv-files/${version}`);
                if (!response.ok) {
                    throw new Error(`HTTP error! status: ${response.status}`);
                }
                const data = await response.json();
                setCsvFiles(data);
                setSubTab(data.length > 0 ? data[0].name : ''); // Set the first file as the default subtab if none is active
            } catch (error) {
                console.error('Error fetching CSV files:', error);
            }
        };

        fetchCsvFiles();
    }, [version]);

    // Update subTab based on activeSubTab and ensure it's valid
    useEffect(() => {
        if (csvFiles.length > 0) {
            const fileNames = csvFiles.map((file) => file.name);
            if (!fileNames.includes(subTab)) {
                setSubTab(fileNames[0]); // Set to the first available file if not in list
            }
        }
    }, [csvFiles, subTab]);

    const handleVersionChange = (event) => {
        setVersion(event.target.value);
    };
    
    const handleVersionExtensionChange = (event) => {
        setVersionExtension(event.target.value);
    };
    
    const createBatchExtension = async () => {
        try {
            // Show a loading indicator or message
            setBatchRunning(true);
            
            const response = await fetch('http://127.0.0.1:8002/create_batch_extension', {
                method: 'POST',
                headers: {
                    'Content-Type': 'application/json',
                },
                body: JSON.stringify({ 
                    version: version,
                    extension: versionExtension
                }),
            });

            const result = await response.json();
            if (response.ok) {
                console.log(result.message);
                // Display a detailed success message to the user
                alert(`Successfully created batch extension (${version}.${versionExtension}) with adapted scripts.\n\nThis includes custom versions of formatter, module1, and config handling scripts to work with the extension structure.`);
            } else {
                console.error(result.error);
                alert(`Error: ${result.error}`);
            }
        } catch (error) {
            console.error('Batch extension creation failed', error);
            alert('Failed to create batch extension. Check console for details.');
        } finally {
            // Hide the loading indicator
            setBatchRunning(false);
        }
    };
    
    const removeBatchExtension = async () => {
        try {
            // Show a loading indicator or message
            setBatchRunning(true);
            
            const response = await fetch('http://127.0.0.1:8002/remove_batch_extension', {
                method: 'POST',
                headers: {
                    'Content-Type': 'application/json',
                },
                body: JSON.stringify({ 
                    version: version,
                    extension: versionExtension
                }),
            });

            const result = await response.json();
            if (response.ok) {
                console.log(result.message);
                // Display a success message to the user
                alert(`Successfully removed batch extension (${version}.${versionExtension}).`);
            } else {
                console.error(result.error);
                alert(`Error: ${result.error}`);
            }
        } catch (error) {
            console.error('Batch extension removal failed', error);
            alert('Failed to remove batch extension. Check console for details.');
        } finally {
            // Hide the loading indicator
            setBatchRunning(false);
        }
    };

    const renderCase1Content = () => {
        // Name mapping for specific files to more presentable names
        const nameMapping = {
            [`CFA(${version}).csv`]: `Cash Flow Analysis (Version ${version})`,
            [`Economic_Summary(${version}).csv`]: `Economic Summary (Version ${version})`,
            [`Cumulative_Opex_Table_(${version}).csv`]: `Cumulative Opex Table (Version ${version})`,
            [`Filtered_Value_Intervals(${version}).csv`]: `Filtered Value Intervals (Version ${version})`,
            [`Fixed_Opex_Table_(${version}).csv`]: `Fixed Opex Table (Version ${version})`,
            [`Variable_Opex_Table_(${version}).csv`]: `Variable Opex Table (Version ${version})`,
            [`Configuration_Matrix(${version}).csv`]: `Configuration Matrix (Version ${version})`,
            [`Distance_From_Paying_Taxes(${version}).csv`]: `Distance from Paying Taxes (Version ${version})`,
            [`Sorted_Points(${version}).csv`]: `Sorted Points (Version ${version})`,
            [`Variable_Table(${version}).csv`]: `Variable Table (Version ${version})`,
        };

        // Exclude these files from display (if any)
        const exclusionArray = [
            `Configuration_Matrix(${version}).csv`,
            `Distance_From_Paying_Taxes(${version}).csv`,
            `Sorted_Points(${version}).csv`,
            `Fixed_Opex_Table_${version}.csv`,
            `Variable_Opex_Table_${version}.csv`,
            `Filtered_Value_Intervals(${version}).csv`,
        ];

        // Filter and sort the CSV files
        const sortedCsvFiles = [...csvFiles]
            .filter((file) => !exclusionArray.includes(file.name)) // Filter out excluded files
            .sort((a, b) => a.name.localeCompare(b.name)); // Sort files alphabetically

        return (
            <div>
                <div className="version-input-container">
                    <input
                        id="versionNumber"
                        type="number"
                        className="version-input"
                        placeholder="1"
                        value={version}
                        onChange={handleVersionChange}
                    />
<<<<<<< HEAD
                    <button 
                        className="refresh-button"
                        onClick={handleRefresh}
                        title="Refresh visualization"
                    >
                        ↻
                    </button>
=======
>>>>>>> 43dbe0c6
                </div>
                <Tabs
                    selectedIndex={sortedCsvFiles.findIndex((file) => file.name === subTab)}
                    onSelect={(index) => setSubTab(sortedCsvFiles[index]?.name || '')}
                >
                <TabList>
                    {sortedCsvFiles.map((file) => (
                        <Tab key={file.name}>
                            {nameMapping[file.name] || file.name.replace(`(${version})`, '')}{' '}
                            {/* Use mapped name or fallback to filename without version */}
                        </Tab>
                    ))}
                </TabList>
                {sortedCsvFiles.map((file) => (
                    <TabPanel key={file.name}>
                        <CustomizableTable data={file.data} fileName={file.name} />
                    </TabPanel>
                ))}
            </Tabs>
            </div>
        );
    };

    const renderForm = () => (
        <div className="form-container">
            <div className="sub-tab-buttons">
                <button
                    className={`sub-tab-button ${activeSubTab === 'ProjectConfig' ? 'active' : ''}`}
                    onClick={() => setActiveSubTab('ProjectConfig')}
                >
                    Project Configuration
                </button>
                <button
                    className={`sub-tab-button ${activeSubTab === 'LoanConfig' ? 'active' : ''}`}
                    onClick={() => setActiveSubTab('LoanConfig')}
                >
                    Loan Configuration
                </button>
                <button
                    className={`sub-tab-button ${activeSubTab === 'RatesConfig' ? 'active' : ''}`}
                    onClick={() => setActiveSubTab('RatesConfig')}
                >
                    Rates & Fixed Costs
                </button>
                <button
                    className={`sub-tab-button ${activeSubTab === 'Process1Config' ? 'active' : ''}`}
                    onClick={() => setActiveSubTab('Process1Config')}
                >
                    Process Quantities (Vs, units)
                </button>
                <button
                    className={`sub-tab-button ${activeSubTab === 'Process2Config' ? 'active' : ''}`}
                    onClick={() => setActiveSubTab('Process2Config')}
                >
                    Process Costs <br /> (Vs, $ / unit)
                </button>
                <button
                    className={`sub-tab-button ${activeSubTab === 'Revenue1Config' ? 'active' : ''}`}
                    onClick={() => setActiveSubTab('Revenue1Config')}
                >
                    Additional Revenue Streams Quantities<br /> (Rs, units)
                </button>
                <button
                    className={`sub-tab-button ${activeSubTab === 'Revenue2Config' ? 'active' : ''}`}
                    onClick={() => setActiveSubTab('Revenue2Config')}
                >
                    Additional Revenue Streams Prices <br /> (Rs, $ / unit)
                </button>
            </div>
            <div className="form-content">
                
                {activeSubTab === 'ProjectConfig' && (
                    <GeneralFormConfig
                        formValues={formValues}
                        handleInputChange={handleInputChange}
                        version={version}
                        filterKeyword="Amount1"
                        S={S || {}}
                        setS={setS}
                        setVersion={setVersion}
                    />
                )}
                {activeSubTab === 'LoanConfig' && (
                    <GeneralFormConfig
                        formValues={formValues}
                        handleInputChange={handleInputChange}
                        version={version}
                        filterKeyword="Amount2"
                        S={S || {}}
                        setS={setS}
                        setVersion={setVersion}
                    />
                )}
                {activeSubTab === 'RatesConfig' && (
                    <GeneralFormConfig
                        formValues={formValues}
                        handleInputChange={handleInputChange}
                        version={version}
                        filterKeyword="Amount3"
                        F={F}
                        toggleF={toggleF}
                        S={S || {}}
                        setS={setS}
                        setVersion={setVersion}
                    />
                )}
                {activeSubTab === 'Process1Config' && (
                    <GeneralFormConfig
                        formValues={formValues}
                        handleInputChange={handleInputChange}
                        version={version}
                        filterKeyword="Amount4"
                        V={V}
                        toggleV={toggleV}
                        S={S || {}}
                        setS={setS}
                        setVersion={setVersion}
                    />
                )}
                {activeSubTab === 'Process2Config' && (
                    <GeneralFormConfig
                        formValues={formValues}
                        handleInputChange={handleInputChange}
                        version={version}
                        filterKeyword="Amount5"
                        V={V}
                        toggleV={toggleV}
                        S={S || {}}
                        setS={setS}
                        setVersion={setVersion}
                    />
                )}
                {activeSubTab === 'Revenue1Config' && (
                    <GeneralFormConfig
                        formValues={formValues}
                        handleInputChange={handleInputChange}
                        version={version}
                        filterKeyword="Amount6"
                        V={V}
                        toggleV={toggleV}
                        S={S || {}}
                        setS={setS}
                        setVersion={setVersion}
                    />
                )}
                {activeSubTab === 'Revenue2Config' && (
                    <GeneralFormConfig
                        formValues={formValues}
                        handleInputChange={handleInputChange}
                        version={version}
                        filterKeyword="Amount7"
                        V={V}
                        toggleV={toggleV}
                        S={S || {}}
                        setS={setS}
                        setVersion={setVersion}
                    />
                )}
                <div className="form-action-buttons">
                    <div className="button-row config-row load-config-section">
                        <div className="tooltip-container load-config-button">
                            <button
                                type="button"
                                onClick={() => loadConfiguration(version)}
                            >
                                Load Configuration
                            </button>
                        </div>
                        <div className="version-inputs-wrapper">
                            <span className="version-label">Version</span>
                            <input
                                id="versionNumber"
                                type="number"
                                className="version-input"
                                placeholder="1"
                                value={version}
                                onChange={handleVersionChange}
                            />
                            <span className="version-label">Extension</span>
                            <input
                                id="versionExtension"
                                type="number"
                                className="version-input"
                                placeholder="1"
                                value={versionExtension}
                                onChange={handleVersionExtensionChange}
                            />
                        </div>
                    </div>

                    <div className="button-row checkbox-row">
                        <label>
                            <input
                                type="checkbox"
                                checked={remarks === 'on'}
                                onChange={toggleRemarks}
                            />
                            Remarks
                        </label>
                        <label>
                            <input
                                type="checkbox"
                                checked={customizedFeatures === 'on'}
                                onChange={toggleCustomizedFeatures}
                            />
                            Customized Features
                        </label>
                    </div>

                    <div className="button-row visualization-row">
                        <div className="tooltip-container">
                            <button
                                onClick={handleRunPNG}
                            >
                                Generate PNG Plots
                            </button>
                            <span className="tooltip1">
                                Choose the attributes thou wishest to grace the legend, and with a
                                click, summon forth the PNG plots.
                            </span>
                        </div>
                        <div className="tooltip-container">
                            <button
                                type="button"
                                onClick={handleRunSub}
                            >
                                Generate Dynamic Plots
                            </button>
                            <span className="tooltip1">
                                Seize the power of efficacy to tailor thy analysis, then click to
                                conjure dynamic plots.
                            </span>
                        </div>
                    </div>
                    <div className="step-content">
                <button
                  className="primary-action"
                  onClick={createNewBatch}
                  disabled={batchRunning || analysisRunning}
                >
                  {batchRunning ? (
                    <span className="loading-text">Creating New Batch</span>
                  ) : (
                    <span className="action-text">Create New Batch</span>
                  )}
                </button>
                <button
                  className="secondary-action"
                  onClick={RemoveBatch}
                  disabled={batchRunning || analysisRunning}
                >
                  <span className="action-text">Remove Current Batch</span>
                </button>
<<<<<<< HEAD
                <button
                  className="primary-action"
                  onClick={createBatchExtension}
                  disabled={batchRunning || analysisRunning}
                >
                  <span className="action-text">Create Batch Extension</span>
                </button>
                <button
                  className="secondary-action"
                  onClick={removeBatchExtension}
                  disabled={batchRunning || analysisRunning}
                >
                  <span className="action-text">Remove Batch Extension</span>
                </button>
=======
>>>>>>> 43dbe0c6
              </div>
                    <div className="button-row practical-row">
                        <div className="tooltip-container">
                            <button
                                onClick={handleRun}
                            >
                                Run CFA
                            </button>
                            <button
                                onClick={handleRuns}
                            >
                                Run CFA & Sensitivity
                            </button>
                            <span className="tooltip1">
                                <p className="left-aligned-text">
                                    Engage the button to unleash a thorough cash flow analysis:
                                    Cumulative cash flows • Annual revenues • Operating expenses •
                                    Loan repayment terms • Depreciation schedules • State taxes •
                                    Federal taxes • Annual cash flows
                                </p>
                            </span>
                        </div>
                        <div className="tooltip-container">
                            <button
                                onClick={() => setMonitoringActive(!monitoringActive)}
                                className={monitoringActive ? 'active-monitoring' : ''}
                            >
                                {monitoringActive ? 'Hide Monitoring' : 'Show Monitoring'}
                            </button>
                            <span className="tooltip1">
                                Toggle real-time calculation monitoring display
                            </span>
                        </div>
                        <div className="tooltip-container">
                            <button
                                onClick={handleSubmitCompleteSet}
                            >
                                Submit Complete Set
                            </button>
                        </div>
                        <div className="tooltip-container">
                            <button
                                type="button"
                                onClick={handleReset}
                            >
                                Reset
                            </button>
                        </div>
                    </div>
                </div>
                {monitoringActive && (
                    <CalculationMonitor 
                        selectedVersions={selectedVersions}
                        updatePrice={updatePrice}
                        isActive={monitoringActive}
                        currentVersion={version}
                        onChange={() => {}} // Adding empty function to satisfy prop requirement
                    />
                )}
                <div className="calculation-options">
                    <div className="calculation-row">
                        <div className="calculation-input-group">
                            <label className="radio-label">
                                <input
                                    type="radio"
                                    name="calculationOption"
                                    value="calculateForPrice"
                                    checked={selectedCalculationOption === 'calculateForPrice'}
                                    onChange={handleOptionChange}
                                />
                                Calculate for Price, Zeroing NPV at Year
                            </label>
                            <div className="target-row-container">
                                <input
                                    type="number"
                                    className="target-row-input"
                                    placeholder="Enter Year"
                                    value={target_row}
                                    onChange={handleTargetRowChange}
                                />
                            </div>
                        </div>
                    </div>
                    <div className="selectors-container">
                        <div className="property-selector-container">
                            <PropertySelector
                                selectedProperties={selectedProperties}
                                setSelectedProperties={setSelectedProperties}
                            />
                        </div>
                        <div className="version-selector-container">
                            <MultiVersionSelector maxVersions={20} />
                        </div>
                    </div>
                </div>
            </div>
        </div>
    );

    const renderAboutUsContent = () => {
        return (
            <div className="about-us-container">
                <div className="about-us-content">
                    <div className="about-us-seal"></div>
<<<<<<< HEAD
                    <h1>The Transformative Power of Financial Literacy: A Foundation for Economic Empowerment</h1>
                    
                    <p>Financial literacy stands as the cornerstone of personal and professional empowerment in today's complex economic landscape. Beyond basic numeracy, true financial literacy encompasses the ability to synthesize multiple variables, understand their interrelationships, and project their impact across time—skills essential for navigating the increasingly sophisticated financial world we inhabit.</p>
                    
                    <div className="decorative-divider">✦ ✦ ✦</div>
                    
                    <h2>Bridging the Knowledge Gap</h2>
                    <p>The absence of comprehensive financial education creates a significant divide in society. Those equipped with robust financial modeling capabilities can anticipate market shifts, optimize resource allocation, and build sustainable wealth. Conversely, individuals lacking these skills often find themselves at a distinct disadvantage, making decisions based on incomplete information and missing opportunities for financial advancement.</p>
                    
                    <p>Our platform addresses this critical gap by providing learners with sophisticated tools that mirror real-world financial complexities. By enabling users to specify parameter fluctuations at any interval within a project lifecycle, we create an environment where dynamic financial thinking becomes second nature rather than an abstract concept.</p>
                    
                    <h2>Beyond Static Analysis</h2>
                    <p>Traditional financial education often relies on static models that fail to capture the fluid nature of economic realities. Our approach revolutionizes this paradigm by facilitating both backward and forward factorization of cost components with comprehensive historical tracking. Each cell in our cash flow analysis tables contains not merely a value, but a complete narrative of its evolution—providing unprecedented transparency and learning opportunities.</p>
                    
                    <p>The ability to build and maintain multiple configurations without losing track of variations creates a framework for understanding how small changes propagate throughout complex financial systems. This dynamic perspective transforms abstract financial concepts into tangible relationships that learners can manipulate, analyze, and internalize.</p>
                    
                    <h2>Cultivating Integrated Financial Thinkers</h2>
                    <p>The merging of techno-economic analyses on our platform serves as the foundation for developing professionals who transcend traditional financial roles. Our graduates emerge with capabilities that extend far beyond conventional financial literacy:</p>
                    
                    <p>They approach problems through integrated lenses, recognizing the interconnectedness of financial decisions with technological, social, and environmental factors. Their experience with hierarchical configuration management translates into superior prioritization skills applicable across disciplines and industries. The compositional artistry developed through financial modeling creates professionals who can synthesize disparate elements into cohesive strategies. Perhaps most importantly, they become makers—individuals capable of constructing innovative financial frameworks rather than merely implementing existing ones.</p>
                    
                    <div className="decorative-divider">✦ ✦ ✦</div>
                    
                    <h2>Reimagining Financial Education</h2>
                    <p>True financial literacy requires more than memorization of formulas or concepts. It demands immersion in environments that challenge assumptions, reward creative thinking, and provide immediate feedback on financial hypotheses. Our platform creates precisely this environment, offering unparalleled flexibility to construct, test, and refine financial cases that reflect the nuanced realities of modern economic systems.</p>
                    
                    <p>By elevating financial literacy from a basic skill to a comprehensive framework for decision-making, we empower individuals to navigate economic uncertainties with confidence and precision. The result is not merely better financial outcomes, but a transformation in how people perceive and interact with the economic dimensions of their lives.</p>
                    
                    <p>We invite you to join us in this journey toward a more financially literate world—one where economic empowerment is accessible to all who seek it.</p>
                </div>
                
=======
                    <h1>About TEA Space</h1>
                    
                    <p>Welcome to TEA Space, where Techno-Economic-Social Simulation and Dynamic Modeling converge to revolutionize the way businesses approach cost modeling and economic analysis. Founded in 2025, our platform represents the culmination of years of research and development in economic modeling, data visualization, and user-centered design.</p>
                    
                    <div className="decorative-divider">✦ ✦ ✦</div>
                    
                    <h2>Our Mission</h2>
                    <p>TEA Space was established with a singular purpose: to democratize access to sophisticated economic modeling tools. We believe that from the humble lemonade stand to industry giants like Tesla, every business deserves access to powerful, intuitive tools that illuminate the path to financial success and sustainability.</p>
                    
                    <h2>Our Approach</h2>
                    <p>Our platform integrates cutting-edge cash flow analysis, dynamic visualization, and sensitivity testing into a cohesive ecosystem that adapts to your specific needs. By combining technical rigor with an intuitive interface, we've created a solution that speaks the language of both financial analysts and operational decision-makers.</p>
                    
                    <h2>Key Features</h2>
                    <p>TEA Space offers comprehensive tools for project configuration, loan modeling, rate analysis, and process cost optimization. Our dynamic visualization capabilities transform complex data into actionable insights, while our sensitivity analysis tools help you understand how changes in key variables might impact your bottom line.</p>
                    
                    <div className="decorative-divider">✦ ✦ ✦</div>
                    
                    <h2>Looking Forward</h2>
                    <p>As we prepare for our grand opening on April 15th, 2025, we invite you to explore the capabilities of TEA Space and envision how our platform can transform your approach to economic modeling and business planning. The future of techno-economic analysis is here, and it's more accessible than ever before.</p>
                    
                    <div className="signature-section">
                        <p>With anticipation for our shared journey,</p>
                        <p>The TEA Space Team</p>
                    </div>
                </div>
>>>>>>> 43dbe0c6
            </div>
        );
    };

    const renderTabContent = () => {
        switch (activeTab) {
            case 'AboutUs':
                return renderAboutUsContent();
            case 'Input':
                return (
                    <div className="form-content">
                        {renderForm()}
                    </div>
                );
            case 'ModelZone':
                return (
                    <div className="model-zone">
                        <ModelZone />
                        <div className="model-selection">
                            <VersionSelector />
                            <SpatialTransformComponent />
                        </div>
                    </div>
                );
            case 'Case1':
                return renderCase1Content();
            case 'Case2':
                return renderCase2Content();
            case 'Case3':
                return renderCase3Content();
            case 'Scaling':
                return (
                    <ExtendedScaling
                        baseCosts={baseCosts}
                        onScaledValuesChange={handleScaledValuesChange}
                        initialScalingGroups={scalingGroups}
                        onScalingGroupsChange={handleScalingGroupsChange}
                    />
                );
            case 'Editable':
                return (
                    <div className="p-4">
                        <Tabs>
                            <TabList>
                                <Tab>Outline</Tab>
                                <Tab>Todo List</Tab>
                            </TabList>
                            <TabPanel>
                                <h2 className="text-xl font-bold mb-4">Editable Hierarchical List</h2>
                                <EditableHierarchicalList />
                            </TabPanel>
                            <TabPanel>
                                <h2 className="text-xl font-bold mb-4">Todo List</h2>
                                <TodoList />
                            </TabPanel>
                        </Tabs>
                    </div>
                );
            case 'SensitivityAnalysis':
                return <SensitivityAnalysis />;
           
            case 'TestingZone':
            return <TestingZone />;
<<<<<<< HEAD
                    case 'FactAdmin':
                        return (
                            <div>
                                <FactEngine />
                                <FactEngineAdmin />
                            </div>
                        );
                    default:
=======
            case 'SensitivityIntegration':
            return <EnhancedSensitivityIntegration />;
        default:
>>>>>>> 43dbe0c6
            return null;
        }
    };

    return (
        <div className="L_1_HomePage">
            <div className="L_1_HomePageSectionA">
                <div className="about-us-image1"></div>
                <div className="L_1_HomePageSectionT">
                    <h2 className="h2-large">TEA Space</h2>
                    <h2 className="h2-small">Techno-Economic-Social Simulation and Dynamic Modeling</h2>
                    <h2 className="h2-small">From lemonad stand to Tesla, TEA Space accomodates your complex cost modeling scenarios</h2>
                    <h2 className="h2-small">Grand opening April 15th 2025</h2>
                </div>
                <div className="theme-ribbon">
                    
                    <div className="theme-buttons">
                        <button
                            className={`theme-button ${season === 'fall' ? 'active' : ''}`}
                            onClick={() => handleThemeChange('fall')}
                        >
                            Creative
                        </button>
                        <button
                            className={`theme-button ${season === 'winter' ? 'active' : ''}`}
                            onClick={() => handleThemeChange('winter')}
                        >
                            Normal
                        </button>
                        <button
                            className={`theme-button ${season === 'dark' ? 'active' : ''}`}
                            onClick={() => handleThemeChange('dark')}
                        >
                            Dark
                        </button>
                    </div>
                </div>
            </div>
            <div className="main-content">
                <nav className="L_1_HomePageTabs">
                    <div>
                        <button
                            className={`tab-button ${activeTab === 'AboutUs' ? 'active' : ''}`}
                            onClick={() => setActiveTab('AboutUs')}
                            data-tab="AboutUs"
                        >
                            About Us
                        </button>
                        <button
                            className={`tab-button ${activeTab === 'Input' ? 'active' : ''}`}
                            onClick={() => setActiveTab('Input')}
                        >
                            Input
                        </button>
                        <button
                            className={`tab-button ${activeTab === 'Case1' ? 'active' : ''}`}
                            onClick={() => setActiveTab('Case1')}
                        >
                            Cash Flow Analysis
                        </button>
                        <button
                            className={`tab-button ${activeTab === 'Case2' ? 'active' : ''}`}
                            onClick={() => setActiveTab('Case2')}
                        >
                            Dynamic SubPlots
                        </button>
                        <button
                            className={`tab-button ${activeTab === 'Case3' ? 'active' : ''}`}
                            onClick={() => setActiveTab('Case3')}
                        >
                            Plots
                        </button>
                        <button
                            className={`tab-button ${activeTab === 'Scaling' ? 'active' : ''}`}
                            onClick={() => setActiveTab('Scaling')}
                        >
                            Scaling
                        </button>
                        <button
                            className={`tab-button ${activeTab === 'Editable' ? 'active' : ''}`}
                            onClick={() => setActiveTab('Editable')}
                        >
                            Editable
                        </button>
                        <button
                            className={`tab-button ${activeTab === 'ModelZone' ? 'active' : ''}`}
                            onClick={() => setActiveTab('ModelZone')}
                        >
                            Model Zone
                        </button>
                        <button
                            className={`tab-button ${activeTab === 'SensitivityAnalysis' ? 'active' : ''}`}
                            onClick={() => setActiveTab('SensitivityAnalysis')}
                        >
                            Sensitivity Analysis
                        </button>
                        <button
                            className={`tab-button ${activeTab === 'TestingZone' ? 'active' : ''}`}
                            onClick={() => setActiveTab('TestingZone')}
                        >
                            Testing Zone
                        </button>
                        <button
<<<<<<< HEAD
                            className={`tab-button ${activeTab === 'FactAdmin' ? 'active' : ''}`}
                            onClick={() => setActiveTab('FactAdmin')}
                        >
                            Admin
=======
                            className={`tab-button ${activeTab === 'SensitivityIntegration' ? 'active' : ''}`}
                            onClick={() => setActiveTab('SensitivityIntegration')}
                        >
                            Sensitivity Integration
>>>>>>> 43dbe0c6
                        </button>
                    </div>
                </nav>
                <div className="content-container">
                    {activeTab !== 'AboutUs' && (
                        <>
                            <SensitivityMonitor 
                                S={S}
                                version={version}
                                activeTab={activeTab}
                            />
                            <ConfigurationMonitor 
            version={version}
            onDataFetched={(data) => {
                console.log(`ConfigurationMonitor: Fetched ${data.standard.length} standard parameters and ${data.timeDependent.length} time-dependent parameters`);
                // Optional: You can update any parent state or trigger actions based on the fetched data
            }}
        />
                        </>
                    )}
                    <div className="L_1_HomePageTabContent">
                        {renderTabContent()}
                    </div>
                </div>
            </div>
        </div>
    );
};

const L_1_HomePage = () => {
    return (
        <VersionStateProvider>
            <L_1_HomePageContent />
        </VersionStateProvider>
    );
};

export default L_1_HomePage;<|MERGE_RESOLUTION|>--- conflicted
+++ resolved
@@ -5,11 +5,6 @@
 import CustomizableImage from './CustomizableImage';
 import CustomizableTable from './CustomizableTable';
 import ExtendedScaling from './extended_scaling/ExtendedScaling';
-<<<<<<< HEAD
-import FactEngine from './FactEngine';
-import FactEngineAdmin from './FactEngineAdmin';
-=======
->>>>>>> 43dbe0c6
 import FormHeader from './FormHeader.js';
 import './label.css';
 import GeneralFormConfig from './GeneralFormConfig.js';
@@ -24,16 +19,7 @@
 import './L_1_HomePage.CSS/L_1_HomePage_buttons.css';
 import './L_1_HomePage.CSS/L_1_HomePage_monitoring.css';
 import './L_1_HomePage.CSS/L_1_HomePage_selectors.css';
-<<<<<<< HEAD
-import './L_1_HomePage.CSS/L_1_HomePage_FactEngine.css';
-import './L_1_HomePage.CSS/L_1_HomePage_FactAdmin.css';
 import './styles/neumorphic-tabs.css';
-import './styles/dark-theme.css';
-import './styles/normal-theme.css';
-import './styles/creative-theme.css';
-=======
-import './styles/neumorphic-tabs.css';
->>>>>>> 43dbe0c6
 import PropertySelector from './PropertySelector.js';
 import MultiVersionSelector from './MultiVersionSelector.js';
 import TodoList from './TodoList.js';
@@ -46,18 +32,10 @@
 import useFormValues from './useFormValues.js';
 import TestingZone from './components/TestingZone';
 import CalculationMonitor from './components/CalculationMonitor';
-<<<<<<< HEAD
-import SensitivityMonitor from './components/SensitivityMonitor';
-import ConfigurationMonitor from './components/ConfigurationMonitor';
-const L_1_HomePageContent = () => {
-    const { selectedVersions, version: contextVersion, setVersion: setContextVersion } = useVersionState();
-    const [activeTab, setActiveTab] = useState('Input');
-=======
 import EnhancedSensitivityIntegration from './components/EnhancedSensitivityIntegration';
 const L_1_HomePageContent = () => {
     const { selectedVersions, version: contextVersion, setVersion: setContextVersion } = useVersionState();
     const [activeTab, setActiveTab] = useState('AboutUs');
->>>>>>> 43dbe0c6
     const [activeSubTab, setActiveSubTab] = useState('ProjectConfig');
     const [selectedProperties, setSelectedProperties] = useState([]);
     const [season, setSeason] = useState('winter');
@@ -70,11 +48,6 @@
                 enabled: false,
                 compareToKey: '',
                 comparisonType: null,
-<<<<<<< HEAD
-=======
-                waterfall: false,
-                bar: false,
-                point: false,
             };
         }
         
@@ -90,7 +63,6 @@
                 waterfall: true,
                 bar: true,
                 point: true,
->>>>>>> 43dbe0c6
             };
         }
         
@@ -533,7 +505,6 @@
             setAnalysisRunning(false);
         }
     };
-<<<<<<< HEAD
 
     /**
      * Fetches calculated prices for all selected versions
@@ -557,31 +528,6 @@
     };
 
     /**
-=======
-
-    /**
-     * Fetches calculated prices for all selected versions
-     * This is a separate function to keep the main handleRun function focused
-     */
-    const fetchCalculatedPrices = async () => {
-        try {
-            // For each selected version, fetch the calculated price
-            for (const version of selectedVersions) {
-                const priceResponse = await fetch(`http://127.0.0.1:5007/price/${version}`);
-                
-                if (priceResponse.ok) {
-                    const priceData = await priceResponse.json();
-                    updatePrice(version, priceData.price);
-                    console.log(`Fetched price for version ${version}:`, priceData.price);
-                }
-            }
-        } catch (error) {
-            console.error('Error fetching calculated prices:', error);
-        }
-    };
-
-    /**
->>>>>>> 43dbe0c6
      * Starts real-time monitoring of calculation progress
      * This function connects to a stream for live updates from the calculation process
      */
@@ -657,11 +603,7 @@
             
             // STEP 1: First generate and save sensitivity configurations
             console.log('Step 1: Generating sensitivity configurations...');
-<<<<<<< HEAD
-            const configResponse = await fetch('http://127.0.0.1:25007/sensitivity/configure', {
-=======
             const configResponse = await fetch('http://127.0.0.1:25007/enhanced/sensitivity/configure', {
->>>>>>> 43dbe0c6
                 method: 'POST',
                 headers: { 'Content-Type': 'application/json' },
                 body: JSON.stringify(requestPayload),
@@ -678,11 +620,7 @@
             
             // STEP 2: Now run the calculations
             console.log('Step 2: Running CFA calculations...');
-<<<<<<< HEAD
-            const response = await fetch('http://127.0.0.1:25007/runs', {
-=======
             const response = await fetch('http://127.0.0.1:25007/enhanced/runs', {
->>>>>>> 43dbe0c6
                 method: 'POST',
                 headers: { 'Content-Type': 'application/json' },
                 body: JSON.stringify(requestPayload),
@@ -710,11 +648,7 @@
                 try {
                     console.log('Step 3: Fetching sensitivity visualization data...');
                     
-<<<<<<< HEAD
-                    const visualizationResponse = await fetch('http://127.0.0.1:25007/sensitivity/visualize', {
-=======
                     const visualizationResponse = await fetch('http://127.0.0.1:25007/enhanced/sensitivity/visualize', {
->>>>>>> 43dbe0c6
                         method: 'POST',
                         headers: { 'Content-Type': 'application/json' },
                         body: JSON.stringify(requestPayload), // Reuse the same payload
@@ -964,26 +898,6 @@
                     return;
                 }
 
-                // Log the raw data to see what's being returned
-                console.log(`Raw HTML data:`, data);
-                
-                // Check if data is an array and has elements
-                if (!Array.isArray(data) || data.length === 0) {
-                    console.log(`No HTML files returned from API for version ${version}`);
-                    setAlbumHtmls({});
-                    return;
-                }
-                
-                // Log the first item in the data array
-                console.log(`First HTML file:`, data[0]);
-                
-                // Check if the data has the expected structure
-                if (!data[0].album || !data[0].content) {
-                    console.log(`HTML data does not have the expected structure:`, data[0]);
-                    setAlbumHtmls({});
-                    return;
-                }
-                
                 // Group HTML files by album
                 const albumGroupedHtmls = data.reduce((acc, html) => {
                     const { album } = html;
@@ -1022,10 +936,7 @@
     const transformPathToUrlh = (filePath) => {
         // Normalize the file path to replace backslashes with forward slashes
         const normalizedPath = filePath.replace(/\\/g, '/');
-<<<<<<< HEAD
-=======
         const baseUrl = `http://localhost:3000/Original`;
->>>>>>> 43dbe0c6
         
         // Extract the batch version using a simpler regex that just looks for the number in Batch(X)
         const batchMatch = normalizedPath.match(/Batch\((\d+)\)/);
@@ -1043,12 +954,7 @@
         const album = pathParts[pathParts.length - 2];
         
         // Construct the URL using the extracted parts
-<<<<<<< HEAD
-        // Use the Flask server that's serving the HTML files (port 8009)
-        return `http://localhost:8009/static/html/${version}/${album}/${fileName}`;
-=======
         return `${baseUrl}/Batch(${version})/Results(${version})/${album}/${fileName}`;
->>>>>>> 43dbe0c6
     };
 
     const transformAlbumName = (album) => {
@@ -1057,21 +963,6 @@
         if (htmlMatch) {
             const versions = htmlMatch[1].replace(/_/g, ', ');
             const description = htmlMatch[2].replace(/_/g, ' ').replace(/([a-z])([A-Z])/g, '$1 $2');
-<<<<<<< HEAD
-            return `${description} for versions [${versions}] (Current: ${version})`;
-        }
-        
-        // Handle legacy v1_2_PlotType_Plot format
-        const legacyMatch = album.match(/v([\d_]+)_(.+?)(_Plot)?$/);
-        if (legacyMatch) {
-            const versions = legacyMatch[1].replace(/_/g, ', ');
-            const description = legacyMatch[2].replace(/_/g, ' ').replace(/([a-z])([A-Z])/g, '$1 $2');
-            return `${description} for versions [${versions}] (Current: ${version})`;
-        }
-        
-        // Default formatting for other album names
-        return `${album.replace(/_/g, ' ').replace(/([a-z])([A-Z])/g, '$1 $2')} (Version ${version})`;
-=======
             return `${description} for versions [${versions}]`;
         }
         
@@ -1085,7 +976,6 @@
         
         // Default formatting for other album names
         return album.replace(/_/g, ' ').replace(/([a-z])([A-Z])/g, '$1 $2');
->>>>>>> 43dbe0c6
     };
 
     const renderHtmlContent = () => {
@@ -1123,34 +1013,6 @@
                         value={version}
                         onChange={handleVersionChange}
                     />
-<<<<<<< HEAD
-                    <button 
-                        className="refresh-button"
-                        onClick={handleRefresh}
-                        title="Refresh visualization"
-                    >
-                        ↻
-                    </button>
-                </div>
-                
-                {(!albumHtmls || Object.keys(albumHtmls).length === 0) ? (
-                    <div>No HTML files available</div>
-                ) : (
-                    <Tabs
-                        selectedIndex={Object.keys(albumHtmls).indexOf(selectedHtml)}
-                        onSelect={(index) => setSelectedHtml(Object.keys(albumHtmls)[index])}
-                    >
-                        <TabList>
-                            {Object.keys(albumHtmls).map((album) => (
-                                <Tab key={album}>{transformAlbumName(album)}</Tab>
-                            ))}
-                        </TabList>
-                        {Object.keys(albumHtmls).map((album) => (
-                            <TabPanel key={album}>{renderHtmlContent()}</TabPanel>
-                        ))}
-                    </Tabs>
-                )}
-=======
                 </div>
                 <Tabs
                     selectedIndex={Object.keys(albumHtmls).indexOf(selectedHtml)}
@@ -1165,7 +1027,6 @@
                         <TabPanel key={album}>{renderHtmlContent()}</TabPanel>
                     ))}
                 </Tabs>
->>>>>>> 43dbe0c6
             </div>
         );
     };
@@ -1241,11 +1102,7 @@
         if (organizedMatch) {
             const versions = organizedMatch[1].replace(/_/g, ', ');
             const description = organizedMatch[2].replace(/_/g, ' ').replace(/([a-z])([A-Z])/g, '$1 $2');
-<<<<<<< HEAD
-            return `${description} for versions [${versions}] (Current: ${version})`;
-=======
             return `${description} for versions [${versions}]`;
->>>>>>> 43dbe0c6
         }
         
         // Handle legacy format (e.g., AnnotatedStaticPlots)
@@ -1253,19 +1110,11 @@
         if (legacyMatch) {
             const versions = legacyMatch[1].replace(/_/g, ', ');
             const description = legacyMatch[2].replace(/_/g, ' ').replace(/([a-z])([A-Z])/g, '$1 $2');
-<<<<<<< HEAD
-            return `${description} for versions [${versions}] (Current: ${version})`;
-        }
-        
-        // Default formatting for other album names
-        return `${album.replace(/_/g, ' ').replace(/([a-z])([A-Z])/g, '$1 $2')} (Version ${version})`;
-=======
             return `${description} for versions [${versions}]`;
         }
         
         // Default formatting for other album names
         return album.replace(/_/g, ' ').replace(/([a-z])([A-Z])/g, '$1 $2');
->>>>>>> 43dbe0c6
     };
 
     const renderPlotContent1 = () => {
@@ -1306,16 +1155,6 @@
                         value={version}
                         onChange={handleVersionChange}
                     />
-<<<<<<< HEAD
-                    <button 
-                        className="refresh-button"
-                        onClick={handleRefresh}
-                        title="Refresh visualization"
-                    >
-                        ↻
-                    </button>
-=======
->>>>>>> 43dbe0c6
                 </div>
                 <Tabs
                     selectedIndex={Object.keys(albumImages).indexOf(selectedAlbum)}
@@ -1487,16 +1326,6 @@
                         value={version}
                         onChange={handleVersionChange}
                     />
-<<<<<<< HEAD
-                    <button 
-                        className="refresh-button"
-                        onClick={handleRefresh}
-                        title="Refresh visualization"
-                    >
-                        ↻
-                    </button>
-=======
->>>>>>> 43dbe0c6
                 </div>
                 <Tabs
                     selectedIndex={sortedCsvFiles.findIndex((file) => file.name === subTab)}
@@ -1750,23 +1579,6 @@
                 >
                   <span className="action-text">Remove Current Batch</span>
                 </button>
-<<<<<<< HEAD
-                <button
-                  className="primary-action"
-                  onClick={createBatchExtension}
-                  disabled={batchRunning || analysisRunning}
-                >
-                  <span className="action-text">Create Batch Extension</span>
-                </button>
-                <button
-                  className="secondary-action"
-                  onClick={removeBatchExtension}
-                  disabled={batchRunning || analysisRunning}
-                >
-                  <span className="action-text">Remove Batch Extension</span>
-                </button>
-=======
->>>>>>> 43dbe0c6
               </div>
                     <div className="button-row practical-row">
                         <div className="tooltip-container">
@@ -1871,39 +1683,6 @@
             <div className="about-us-container">
                 <div className="about-us-content">
                     <div className="about-us-seal"></div>
-<<<<<<< HEAD
-                    <h1>The Transformative Power of Financial Literacy: A Foundation for Economic Empowerment</h1>
-                    
-                    <p>Financial literacy stands as the cornerstone of personal and professional empowerment in today's complex economic landscape. Beyond basic numeracy, true financial literacy encompasses the ability to synthesize multiple variables, understand their interrelationships, and project their impact across time—skills essential for navigating the increasingly sophisticated financial world we inhabit.</p>
-                    
-                    <div className="decorative-divider">✦ ✦ ✦</div>
-                    
-                    <h2>Bridging the Knowledge Gap</h2>
-                    <p>The absence of comprehensive financial education creates a significant divide in society. Those equipped with robust financial modeling capabilities can anticipate market shifts, optimize resource allocation, and build sustainable wealth. Conversely, individuals lacking these skills often find themselves at a distinct disadvantage, making decisions based on incomplete information and missing opportunities for financial advancement.</p>
-                    
-                    <p>Our platform addresses this critical gap by providing learners with sophisticated tools that mirror real-world financial complexities. By enabling users to specify parameter fluctuations at any interval within a project lifecycle, we create an environment where dynamic financial thinking becomes second nature rather than an abstract concept.</p>
-                    
-                    <h2>Beyond Static Analysis</h2>
-                    <p>Traditional financial education often relies on static models that fail to capture the fluid nature of economic realities. Our approach revolutionizes this paradigm by facilitating both backward and forward factorization of cost components with comprehensive historical tracking. Each cell in our cash flow analysis tables contains not merely a value, but a complete narrative of its evolution—providing unprecedented transparency and learning opportunities.</p>
-                    
-                    <p>The ability to build and maintain multiple configurations without losing track of variations creates a framework for understanding how small changes propagate throughout complex financial systems. This dynamic perspective transforms abstract financial concepts into tangible relationships that learners can manipulate, analyze, and internalize.</p>
-                    
-                    <h2>Cultivating Integrated Financial Thinkers</h2>
-                    <p>The merging of techno-economic analyses on our platform serves as the foundation for developing professionals who transcend traditional financial roles. Our graduates emerge with capabilities that extend far beyond conventional financial literacy:</p>
-                    
-                    <p>They approach problems through integrated lenses, recognizing the interconnectedness of financial decisions with technological, social, and environmental factors. Their experience with hierarchical configuration management translates into superior prioritization skills applicable across disciplines and industries. The compositional artistry developed through financial modeling creates professionals who can synthesize disparate elements into cohesive strategies. Perhaps most importantly, they become makers—individuals capable of constructing innovative financial frameworks rather than merely implementing existing ones.</p>
-                    
-                    <div className="decorative-divider">✦ ✦ ✦</div>
-                    
-                    <h2>Reimagining Financial Education</h2>
-                    <p>True financial literacy requires more than memorization of formulas or concepts. It demands immersion in environments that challenge assumptions, reward creative thinking, and provide immediate feedback on financial hypotheses. Our platform creates precisely this environment, offering unparalleled flexibility to construct, test, and refine financial cases that reflect the nuanced realities of modern economic systems.</p>
-                    
-                    <p>By elevating financial literacy from a basic skill to a comprehensive framework for decision-making, we empower individuals to navigate economic uncertainties with confidence and precision. The result is not merely better financial outcomes, but a transformation in how people perceive and interact with the economic dimensions of their lives.</p>
-                    
-                    <p>We invite you to join us in this journey toward a more financially literate world—one where economic empowerment is accessible to all who seek it.</p>
-                </div>
-                
-=======
                     <h1>About TEA Space</h1>
                     
                     <p>Welcome to TEA Space, where Techno-Economic-Social Simulation and Dynamic Modeling converge to revolutionize the way businesses approach cost modeling and economic analysis. Founded in 2025, our platform represents the culmination of years of research and development in economic modeling, data visualization, and user-centered design.</p>
@@ -1929,7 +1708,6 @@
                         <p>The TEA Space Team</p>
                     </div>
                 </div>
->>>>>>> 43dbe0c6
             </div>
         );
     };
@@ -1993,20 +1771,9 @@
            
             case 'TestingZone':
             return <TestingZone />;
-<<<<<<< HEAD
-                    case 'FactAdmin':
-                        return (
-                            <div>
-                                <FactEngine />
-                                <FactEngineAdmin />
-                            </div>
-                        );
-                    default:
-=======
             case 'SensitivityIntegration':
             return <EnhancedSensitivityIntegration />;
         default:
->>>>>>> 43dbe0c6
             return null;
         }
     };
@@ -2110,17 +1877,10 @@
                             Testing Zone
                         </button>
                         <button
-<<<<<<< HEAD
-                            className={`tab-button ${activeTab === 'FactAdmin' ? 'active' : ''}`}
-                            onClick={() => setActiveTab('FactAdmin')}
-                        >
-                            Admin
-=======
                             className={`tab-button ${activeTab === 'SensitivityIntegration' ? 'active' : ''}`}
                             onClick={() => setActiveTab('SensitivityIntegration')}
                         >
                             Sensitivity Integration
->>>>>>> 43dbe0c6
                         </button>
                     </div>
                 </nav>
