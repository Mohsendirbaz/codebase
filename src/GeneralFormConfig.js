--- conflicted
+++ resolved
@@ -2,17 +2,10 @@
 import { FontAwesomeIcon } from '@fortawesome/react-fontawesome';
 import useFormValues from './useFormValues';
 import Popup from './Popup';
-<<<<<<< HEAD
-import { faEdit, faCheck, faTimes, faSave, faUndo } from '@fortawesome/free-solid-svg-icons';
-import SensitivityAnalysisSelector from './components/SensitivitySelector';
-import axios from 'axios';
-import { originalPropertyMapping } from './labelReferences';
-=======
 import { faEdit, faCheck, faTimes } from '@fortawesome/free-solid-svg-icons';
 import SensitivityAnalysisSelector from './components/SensitivitySelector';
 
 
->>>>>>> 43dbe0c6
 const getLatestPlantLifetime = (formValues) => {
   const filteredValues = Object.values(formValues).filter(item => item.id === 'plantLifetimeAmount1');
   return filteredValues.length > 0 ? filteredValues[0].value : 40;
