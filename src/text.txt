

git status

git rev-parse HEAD  # Should show current

git remote -v  # Should show https://github.com/Mohsendirbaz/SF.git

<<<<<<< HEAD
git checkout -b SConfig.R2

git add .

git commit -m "model zone heavily gone under change, before including main css files"

git push codebase SConfig.R2


# Remove existing temp directory (already done)
# rm -rf temp_SF

# Create directory for the output if it doesn't exist
mkdir -p src.fetched

# Clone the repository
git clone -b SF.R1 --depth 1 https://github.com/Mohsendirbaz/SF.git temp_SF

# Copy only the src directory to destination
cp -r temp_SF/src/* src.fetched/

# Remove the temporary repository
rm -rf temp_SF


Configuration_management:     version = sys.argv[1] if len(sys.argv) > 1 else 1

    version = sys.argv[1] if len(sys.argv) > 1 else 1
    selected_v = json.loads(sys.argv[2]) if len(sys.argv) > 2 else {"V1": "off", "V2": "off", "V3": "off", "V4": "off", "V5": "off", "V6": "off", "V7": "off", "V8": "off", "V9": "off", "V10": "off"}
    selected_f = json.loads(sys.argv[3]) if len(sys.argv) > 3 else {"F1": "off", "F2": "off", "F3": "off", "F4": "off", "F5": "off"}
    target_row = int(sys.argv[4]) if len(sys.argv) > 4 else 10
    selected_calculation_option = sys.argv[5] if len(sys.argv) > 5 else 'calculateforprice'  # Default to calculateforprice

python CFA.py "1" '{"V1": "off", "V2": "off", "V3": "off", "V4": "off", "V5": "off", "V6": "off", "V7": "off", "V8": "off", "V9": "off", "V10": "off"}' '{"F1": "off", "F2": "off", "F3": "off", "F4": "off", "F5": "off"}' "10" "calculateforprice"





# Create directory for the output if it doesn't exist
mkdir -p src.sketch.series

# Clone the repository
git clone -b blueprint-sketch-update1 --depth 1 https://github.com/Mohsendirbaz/TeaSpace.git temp_TeaSpace

# Copy only the src directory to destination
cp -r temp_TeaSpace/src/* src.sketch.series/

=======
git checkout -b SF.R55

git add .

git commit -m "enhanced sensitivity module"

git push origin SF.R55


# Remove existing temp directory (already done)
# rm -rf temp_SF

# Create directory for the output if it doesn't exist
mkdir -p src.fetched

# Clone the repository
git clone -b SF.R1 --depth 1 https://github.com/Mohsendirbaz/SF.git temp_SF

# Copy only the src directory to destination
cp -r temp_SF/src/* src.fetched/

# Remove the temporary repository
rm -rf temp_SF


Configuration_management:     version = sys.argv[1] if len(sys.argv) > 1 else 1

    version = sys.argv[1] if len(sys.argv) > 1 else 1
    selected_v = json.loads(sys.argv[2]) if len(sys.argv) > 2 else {"V1": "off", "V2": "off", "V3": "off", "V4": "off", "V5": "off", "V6": "off", "V7": "off", "V8": "off", "V9": "off", "V10": "off"}
    selected_f = json.loads(sys.argv[3]) if len(sys.argv) > 3 else {"F1": "off", "F2": "off", "F3": "off", "F4": "off", "F5": "off"}
    target_row = int(sys.argv[4]) if len(sys.argv) > 4 else 10
    selected_calculation_option = sys.argv[5] if len(sys.argv) > 5 else 'calculateforprice'  # Default to calculateforprice

python CFA.py "1" '{"V1": "off", "V2": "off", "V3": "off", "V4": "off", "V5": "off", "V6": "off", "V7": "off", "V8": "off", "V9": "off", "V10": "off"}' '{"F1": "off", "F2": "off", "F3": "off", "F4": "off", "F5": "off"}' "10" "calculateforprice"





# Create directory for the output if it doesn't exist
mkdir -p src.sketch.series

# Clone the repository
git clone -b blueprint-sketch-update1 --depth 1 https://github.com/Mohsendirbaz/TeaSpace.git temp_TeaSpace

# Copy only the src directory to destination
cp -r temp_TeaSpace/src/* src.sketch.series/

>>>>>>> 43dbe0c6
# Remove the temporary repository
rm -rf temp_TeaSpace<|MERGE_RESOLUTION|>--- conflicted
+++ resolved
@@ -6,56 +6,6 @@
 
 git remote -v  # Should show https://github.com/Mohsendirbaz/SF.git
 
-<<<<<<< HEAD
-git checkout -b SConfig.R2
-
-git add .
-
-git commit -m "model zone heavily gone under change, before including main css files"
-
-git push codebase SConfig.R2
-
-
-# Remove existing temp directory (already done)
-# rm -rf temp_SF
-
-# Create directory for the output if it doesn't exist
-mkdir -p src.fetched
-
-# Clone the repository
-git clone -b SF.R1 --depth 1 https://github.com/Mohsendirbaz/SF.git temp_SF
-
-# Copy only the src directory to destination
-cp -r temp_SF/src/* src.fetched/
-
-# Remove the temporary repository
-rm -rf temp_SF
-
-
-Configuration_management:     version = sys.argv[1] if len(sys.argv) > 1 else 1
-
-    version = sys.argv[1] if len(sys.argv) > 1 else 1
-    selected_v = json.loads(sys.argv[2]) if len(sys.argv) > 2 else {"V1": "off", "V2": "off", "V3": "off", "V4": "off", "V5": "off", "V6": "off", "V7": "off", "V8": "off", "V9": "off", "V10": "off"}
-    selected_f = json.loads(sys.argv[3]) if len(sys.argv) > 3 else {"F1": "off", "F2": "off", "F3": "off", "F4": "off", "F5": "off"}
-    target_row = int(sys.argv[4]) if len(sys.argv) > 4 else 10
-    selected_calculation_option = sys.argv[5] if len(sys.argv) > 5 else 'calculateforprice'  # Default to calculateforprice
-
-python CFA.py "1" '{"V1": "off", "V2": "off", "V3": "off", "V4": "off", "V5": "off", "V6": "off", "V7": "off", "V8": "off", "V9": "off", "V10": "off"}' '{"F1": "off", "F2": "off", "F3": "off", "F4": "off", "F5": "off"}' "10" "calculateforprice"
-
-
-
-
-
-# Create directory for the output if it doesn't exist
-mkdir -p src.sketch.series
-
-# Clone the repository
-git clone -b blueprint-sketch-update1 --depth 1 https://github.com/Mohsendirbaz/TeaSpace.git temp_TeaSpace
-
-# Copy only the src directory to destination
-cp -r temp_TeaSpace/src/* src.sketch.series/
-
-=======
 git checkout -b SF.R55
 
 git add .
@@ -104,6 +54,5 @@
 # Copy only the src directory to destination
 cp -r temp_TeaSpace/src/* src.sketch.series/
 
->>>>>>> 43dbe0c6
 # Remove the temporary repository
 rm -rf temp_TeaSpace